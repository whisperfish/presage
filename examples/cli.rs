--- conflicted
+++ resolved
@@ -1,5 +1,6 @@
 use core::fmt;
 use std::convert::TryInto;
+use std::path::Path;
 use std::{path::PathBuf, time::UNIX_EPOCH};
 
 use anyhow::{anyhow, bail, Context as _};
@@ -8,31 +9,21 @@
 use directories::ProjectDirs;
 use env_logger::Env;
 use futures::{channel::oneshot, future, pin_mut, StreamExt};
-<<<<<<< HEAD
-use libsignal_service::{groups_v2::Group, push_service::ProfileKey};
-use log::{debug, info};
-use notify_rust::Notification;
-=======
+use libsignal_service::content::Reaction;
+use libsignal_service::proto::data_message::Quote;
+use libsignal_service::proto::sync_message::Sent;
 use libsignal_service::{groups_v2::Group, prelude::ProfileKey};
 use log::{debug, error, info};
->>>>>>> 22dbda42
+use notify_rust::Notification;
+use presage::prelude::SyncMessage;
 use presage::{
     prelude::{
-        content::{Content, ContentBody, DataMessage, GroupContextV2, SyncMessage},
-        proto::sync_message::Sent,
-<<<<<<< HEAD
-        Contact, GroupMasterKey, SignalServers, Uuid,
-    },
-    prelude::{phonenumber::PhoneNumber, ServiceAddress},
-    Manager, MessageStore, MigrationConflictStrategy, Registered, RegistrationOptions, SledStore,
-    Store, Thread,
-=======
+        content::{Content, ContentBody, DataMessage, GroupContextV2},
         Contact, SignalServers,
     },
     prelude::{phonenumber::PhoneNumber, ServiceAddress, Uuid},
     GroupMasterKeyBytes, Manager, MessageStore, MigrationConflictStrategy, Registered,
     RegistrationOptions, SledStore, Store, Thread,
->>>>>>> 22dbda42
 };
 use tempfile::Builder;
 use tokio::{
@@ -144,11 +135,7 @@
             long,
             short = 'k',
             help = "Master Key of the V2 group (hex string)",
-<<<<<<< HEAD
-            value_parser = parse_master_key
-=======
             value_parser = parse_group_master_key,
->>>>>>> 22dbda42
         )]
         group_master_key: Option<GroupMasterKeyBytes>,
     },
@@ -172,18 +159,8 @@
     SendToGroup {
         #[clap(long, short = 'm', help = "Contents of the message to send")]
         message: String,
-<<<<<<< HEAD
-        #[clap(
-            long,
-            short = 'k',
-            help = "Master Key of the V2 group (hex string)",
-            value_parser = parse_master_key
-        )]
-        master_key: [u8; 32],
-=======
         #[clap(long, short = 'k', help = "Master Key of the V2 group (hex string)", value_parser = parse_group_master_key)]
         master_key: GroupMasterKeyBytes,
->>>>>>> 22dbda42
     },
     #[cfg(feature = "quirks")]
     RequestSyncContacts,
@@ -199,7 +176,7 @@
 #[tokio::main(flavor = "multi_thread")]
 async fn main() -> anyhow::Result<()> {
     env_logger::from_env(
-        Env::default().default_filter_or(format!("{}=info", env!("CARGO_PKG_NAME"))),
+        Env::default().default_filter_or(format!("{}=warn", env!("CARGO_PKG_NAME"))),
     )
     .init();
 
@@ -240,6 +217,160 @@
     Ok(())
 }
 
+// Note to developers, this is a good example of a function you can use as a source of inspiration
+// to process incoming messages.
+async fn process_incoming_message<C: Store + MessageStore>(
+    manager: &Manager<C, Registered>,
+    attachments_tmp_dir: &Path,
+    content: &Content,
+) {
+    let Ok(thread) = Thread::try_from(content) else {
+        log::warn!("failed to derive thread from content");
+        return;
+    };
+
+    let format_data_message = |thread: &Thread, data_message: &DataMessage| match data_message {
+        DataMessage {
+            quote:
+                Some(Quote {
+                    text: Some(quoted_text),
+                    ..
+                }),
+            body: Some(body),
+            ..
+        } => Some(format!("Answer to message \"{quoted_text}\": {body}")),
+        DataMessage {
+            reaction:
+                Some(Reaction {
+                    target_sent_timestamp: Some(timestamp),
+                    emoji: Some(emoji),
+                    ..
+                }),
+            ..
+        } => {
+            let Ok(Some(message)) = manager.message(&thread, *timestamp) else {
+                log::warn!("no message in {thread} sent at {timestamp}");
+                return None;
+            };
+
+            let ContentBody::DataMessage(DataMessage { body: Some(body), .. }) = message.body else {
+                log::warn!("message reacted to has no body");
+                return None;
+            };
+
+            Some(format!("Reacted with {emoji} to message: \"{body}\""))
+        }
+        DataMessage {
+            body: Some(body), ..
+        } => Some(body.to_string()),
+        _ => None,
+    };
+
+    let format_contact = |uuid| {
+        manager
+            .contact_by_id(uuid)
+            .ok()
+            .flatten()
+            .filter(|c| !c.name.is_empty())
+            .map(|c| c.name)
+            .unwrap_or_else(|| uuid.to_string())
+    };
+
+    let format_group = |key| {
+        manager
+            .group(key)
+            .ok()
+            .flatten()
+            .map(|g| g.title)
+            .unwrap_or_else(|| "<missing group>".to_string())
+    };
+
+    enum Msg<'a> {
+        Received(&'a Thread, String),
+        Sent(&'a Thread, String),
+    }
+
+    let sender = content.metadata.sender.uuid;
+    if let Some(msg) = match &content.body {
+        ContentBody::DataMessage(data_message) => {
+            format_data_message(&thread, data_message).map(|body| Msg::Received(&thread, body))
+        }
+        ContentBody::SynchronizeMessage(SyncMessage {
+            sent:
+                Some(Sent {
+                    message: Some(data_message),
+                    ..
+                }),
+            ..
+        }) => format_data_message(&thread, data_message).map(|body| Msg::Sent(&thread, body)),
+        ContentBody::CallMessage(_) => Some(Msg::Received(&thread, "is calling!".into())),
+        ContentBody::TypingMessage(_) => Some(Msg::Received(&thread, "is typing...".into())),
+        c => {
+            log::warn!("unsupported message {c:?}");
+            None
+        }
+    } {
+        let (prefix, body) = match msg {
+            Msg::Received(Thread::Contact(sender), body) => {
+                let contact = format_contact(sender);
+                (format!("Received from {contact}",), body)
+            }
+            Msg::Sent(Thread::Contact(recipient), body) => {
+                let contact = format_contact(recipient);
+                (format!("Sent to {}", contact), body)
+            }
+            Msg::Received(Thread::Group(key), body) => {
+                let group = format_group(key);
+                (format!("Received from {sender} in group {group}"), body)
+            }
+            Msg::Sent(Thread::Group(key), body) => {
+                let group = format_group(key);
+                (format!("Sent in group: {group}"), body)
+            }
+        };
+
+        println!("{prefix} {body}");
+
+        if let Err(e) = Notification::new()
+            .summary(&prefix)
+            .body(&body)
+            .icon("presage")
+            .show()
+        {
+            log::error!("failed to display desktop notification: {e}");
+        }
+    }
+
+    if let ContentBody::DataMessage(DataMessage { attachments, .. }) = &content.body {
+        for attachment_pointer in attachments {
+            let Ok(attachment_data) = manager.get_attachment(&attachment_pointer).await else {
+                log::warn!("failed to fetch attachment");
+                continue;
+            };
+
+            let extensions = mime_guess::get_mime_extensions_str(
+                attachment_pointer
+                    .content_type
+                    .as_deref()
+                    .unwrap_or("application/octet-stream"),
+            );
+            let extension = extensions.and_then(|e| e.first()).unwrap_or(&"bin");
+            let filename = attachment_pointer
+                .file_name
+                .clone()
+                .unwrap_or_else(|| Local::now().format("%Y-%m-%d-%H-%M-%s").to_string());
+            let file_path = attachments_tmp_dir.join(format!("presage-{filename}.{extension}",));
+            match fs::write(&file_path, &attachment_data).await {
+                Ok(_) => info!("saved attachment from {sender} to {}", file_path.display()),
+                Err(error) => error!(
+                    "failed to write attachment from {sender} to {}: {error}",
+                    file_path.display()
+                ),
+            }
+        }
+    }
+}
+
 async fn receive<C: Store + MessageStore>(
     manager: &mut Manager<C, Registered>,
 ) -> anyhow::Result<()> {
@@ -255,158 +386,8 @@
         .context("failed to initialize messages stream")?;
     pin_mut!(messages);
 
-    while let Some(Content { metadata, body }) = messages.next().await {
-        match body {
-            ContentBody::DataMessage(message)
-            | ContentBody::SynchronizeMessage(SyncMessage {
-                sent:
-                    Some(Sent {
-                        message: Some(message),
-                        ..
-                    }),
-                ..
-            }) => {
-                if let Some(quote) = &message.quote {
-                    println!(
-<<<<<<< HEAD
-                        "Quote from {:?}: > {:?} / {}",
-                        metadata.sender,
-                        quote,
-                        message.body()
-                    );
-                } else if let Some(reaction) = message.reaction {
-                    println!(
-                        "Reaction to message sent at {:?}: {:?}",
-                        reaction.target_sent_timestamp, reaction.emoji
-                    );
-                } else {
-                    let self_is_sender = metadata.sender.uuid == Some(manager.uuid());
-                    if self_is_sender {
-                        println!("Message sent to {:?}: {:?}", metadata.sender, message);
-                    } else {
-                        println!("Message from {:?}: {:?}", metadata.sender, message);
-                    }
-                    let body = message.body().to_string();
-                    let mut session_name: String = "Unknown contact".to_string();
-                    // fetch the groups v2 info here
-                    if let Some(group_v2) = message.group_v2 {
-                        let master_key_bytes: [u8; 32] =
-                            group_v2.master_key.clone().unwrap().try_into().unwrap();
-                        let master_key = GroupMasterKey::new(master_key_bytes);
-                        let group = manager.get_group_v2(master_key).await?;
-                        let group_changes = manager.decrypt_group_context(group_v2)?;
-                        session_name = group.title;
-                        println!("Group v2: {:?}", session_name);
-                        println!("Group change: {:?}", group_changes);
-                        println!("Group master key: {:?}", hex::encode(&master_key_bytes));
-                    } else if !self_is_sender {
-                        //get the contact name
-                        match metadata.sender.uuid {
-                            Some(uuid) => {
-                                println!("uuid: {:?}", uuid);
-                                for contact in manager
-                                    .get_contacts()?
-                                    .filter_map(Result::ok)
-                                    .filter(|c| c.address.uuid == Some(uuid))
-                                {
-                                    if contact.name == "" {
-                                        let profile_key: [u8; 32] =
-                                            match (contact.profile_key).try_into() {
-                                                Ok(profile_key) => profile_key,
-                                                Err(_) => [0; 32],
-                                            };
-                                        session_name = match manager
-                                            .retrieve_profile_by_uuid(uuid, profile_key)
-                                            .await
-                                        {
-                                            Ok(profile) => match profile.name {
-                                                Some(name) => name.to_string(),
-                                                None => uuid.to_string(),
-                                            },
-                                            Err(_) => uuid.to_string(),
-                                        };
-                                    } else {
-                                        session_name = contact.name;
-                                    }
-                                }
-                            }
-                            None => println!("No uuid found"),
-                        };
-                    }
-                    // only show notification if the message is not from us
-                    let args = Args::parse();
-                    if !self_is_sender && args.notifications {
-                        Notification::new()
-                            .summary(&format!("{}", session_name))
-                            .body(&body)
-                            .icon("presage")
-                            .show()?;
-                    }
-=======
-                        "Answer from {} to {}: {}",
-                        metadata.sender.uuid,
-                        quote.text(),
-                        message.body(),
-                    );
-                } else if let Some(reaction) = message.reaction {
-                    println!(
-                        "{} reacted with {} to message sent at {}",
-                        metadata.sender.uuid,
-                        reaction.emoji(),
-                        reaction.target_sent_timestamp(),
-                    )
-                } else if let Some(body) = message.body {
-                    println!("Message from {}: {}", metadata.sender.uuid, body);
-                } else if let Some(GroupContextV2 {
-                    master_key: Some(master_key),
-                    ..
-                }) = &message.group_v2
-                {
-                    let Group { title, .. } = manager.group(master_key)?.unwrap();
-                    println!(
-                        "Group message from {} in group {}: {}",
-                        metadata.sender.uuid,
-                        title,
-                        message.body()
-                    );
->>>>>>> 22dbda42
-                }
-
-                for attachment_pointer in message.attachments {
-                    let attachment_data = manager.get_attachment(&attachment_pointer).await?;
-                    let extensions = mime_guess::get_mime_extensions_str(
-                        attachment_pointer
-                            .content_type
-                            .as_deref()
-                            .unwrap_or("application/octet-stream"),
-                    );
-                    let extension = extensions.and_then(|e| e.first()).unwrap_or(&"bin");
-                    let file_path = attachments_tmp_dir.path().join(format!(
-                        "presage-{}.{}",
-                        Local::now().format("%Y-%m-%d-%H-%M-%s"),
-                        extension
-                    ));
-                    fs::write(&file_path, &attachment_data).await?;
-                    info!(
-                        "saved received attachment from {:?} to {}",
-                        metadata.sender,
-                        file_path.display()
-                    );
-                }
-            }
-            ContentBody::SynchronizeMessage(m) => {
-                eprintln!("Unhandled sync message: {m:?}");
-            }
-            ContentBody::TypingMessage(_) => {
-                println!("{} is typing", metadata.sender.uuid);
-            }
-            ContentBody::CallMessage(_) => {
-                println!("{} is calling!", metadata.sender.uuid);
-            }
-            ContentBody::ReceiptMessage(_) => {
-                println!("Read receipt from {}", metadata.sender.uuid);
-            }
-        }
+    while let Some(content) = messages.next().await {
+        process_incoming_message(manager, attachments_tmp_dir.path(), &content).await;
     }
     Ok(())
 }
@@ -579,7 +560,7 @@
             let manager = Manager::load_registered(config_store)?;
             println!("{:?}", &manager.whoami().await?);
         }
-        Cmd::GetContact { uuid } => {
+        Cmd::GetContact { ref uuid } => {
             let manager = Manager::load_registered(config_store)?;
             match manager.contact_by_id(uuid)? {
                 Some(contact) => println!("{contact:#?}"),
@@ -613,20 +594,7 @@
             };
             let iter = config_store.messages(&thread, None)?;
             for msg in iter.filter_map(Result::ok) {
-<<<<<<< HEAD
-                println!("{}: {:?}", msg.metadata.sender.identifier(), msg);
-            }
-        }
-        Cmd::GetGroup { group_master_key } => {
-            let manager = Manager::load_registered(config_store)?;
-            let group = manager.get_group_v2(group_master_key).await?;
-            println!("{:#?}", DebugGroup(&group));
-            for member in &group.members {
-                let profile_key = base64::encode(&member.profile_key.bytes);
-                println!("{member:#?} => profile_key = {profile_key}");
-=======
                 println!("{:?}: {:?}", msg.metadata.sender, msg);
->>>>>>> 22dbda42
             }
         }
     }
