use std::{
    fmt,
    sync::Arc,
    time::{Duration, UNIX_EPOCH},
};

<<<<<<< HEAD
use futures::{channel::mpsc, channel::oneshot, future, AsyncReadExt, Stream, StreamExt};
use libsignal_service::proto::Group as ProtoGroup;
=======
use futures::{channel::mpsc, channel::oneshot, future, pin_mut, AsyncReadExt, Stream, StreamExt};
>>>>>>> d1d72ab8
use log::{debug, error, info, trace};
use parking_lot::Mutex;
use rand::{distributions::Alphanumeric, prelude::ThreadRng, Rng, RngCore};
use serde::{Deserialize, Serialize};
use url::Url;

use libsignal_service::{
    attachment_cipher::decrypt_in_place,
    cipher,
    configuration::{ServiceConfiguration, SignalServers, SignalingKey},
    content::{ContentBody, DataMessage, Metadata, SyncMessage},
    groups_v2::{Group, GroupChanges, GroupsManager, InMemoryCredentialsCache},
    messagepipe::ServiceCredentials,
    models::Contact,
    prelude::{
        phonenumber::PhoneNumber,
        protocol::{KeyPair, PrivateKey, PublicKey},
        Content, Envelope, GroupMasterKey, GroupSecretParams, PushService, Uuid,
    },
<<<<<<< HEAD
    proto::{
        sync_message::{self, Sent},
        AttachmentPointer, GroupContextV2,
    },
=======
    proto::{sync_message, AttachmentPointer, GroupContextV2},
>>>>>>> d1d72ab8
    provisioning::{
        generate_registration_id, LinkingManager, ProvisioningManager, SecondaryDeviceProvisioning,
        VerificationCodeResponse,
    },
    push_service::{
        AccountAttributes, DeviceCapabilities, ProfileKey, ServiceError, WhoAmIResponse,
        DEFAULT_DEVICE_ID,
    },
    receiver::MessageReceiver,
    sender::{AttachmentSpec, AttachmentUploadError},
    utils::{serde_private_key, serde_public_key, serde_signaling_key},
    websocket::SignalWebSocket,
    AccountManager, Profile, ServiceAddress,
};
use libsignal_service_hyper::push_service::HyperPushService;

use crate::{cache::CacheCell, ext::ContentBodyExt, Thread};
use crate::{store::Store, Error};

type ServiceCipher<C> = cipher::ServiceCipher<C, C, C, C, C, ThreadRng>;
type MessageSender<C> =
    libsignal_service::prelude::MessageSender<HyperPushService, C, C, C, C, C, ThreadRng>;

#[derive(Clone)]
pub struct Manager<Store, State> {
    /// Implementation of a config-store to give to libsignal
    config_store: Store,
    /// Part of the manager which is persisted in the store.
    state: State,
}

impl<Store, State: fmt::Debug> fmt::Debug for Manager<Store, State> {
    fn fmt(&self, f: &mut fmt::Formatter<'_>) -> fmt::Result {
        f.debug_struct("Manager")
            .field("state", &self.state)
            .finish_non_exhaustive()
    }
}

#[derive(Clone, Serialize, Deserialize)]
pub struct RegistrationOptions<'a> {
    pub signal_servers: SignalServers,
    pub phone_number: PhoneNumber,
    pub use_voice_call: bool,
    pub captcha: Option<&'a str>,
    pub force: bool,
}

pub struct Registration;
pub struct Linking;

pub struct Confirmation {
    signal_servers: SignalServers,
    phone_number: PhoneNumber,
    password: String,
}

#[derive(Clone, Serialize, Deserialize)]
pub struct Registered {
    #[serde(skip)]
    push_service_cache: CacheCell<HyperPushService>,
    #[serde(skip)]
    websocket: Arc<Mutex<Option<SignalWebSocket>>>,

    pub signal_servers: SignalServers,
    pub device_name: Option<String>,
    pub phone_number: PhoneNumber,
    pub uuid: Uuid,
    password: String,
    #[serde(with = "serde_signaling_key")]
    signaling_key: SignalingKey,
    pub device_id: Option<u32>,
    pub(crate) registration_id: u32,
    #[serde(with = "serde_private_key")]
    pub(crate) private_key: PrivateKey,
    #[serde(with = "serde_public_key")]
    pub(crate) public_key: PublicKey,
    profile_key: ProfileKey,
}

impl fmt::Debug for Registered {
    fn fmt(&self, f: &mut fmt::Formatter<'_>) -> fmt::Result {
        f.debug_struct("Registered")
            .field("websocket", &self.websocket.lock().is_some())
            .finish_non_exhaustive()
    }
}

impl Registered {
    pub fn device_id(&self) -> u32 {
        self.device_id.unwrap_or(DEFAULT_DEVICE_ID)
    }

    pub fn registration_id(&self) -> u32 {
        self.registration_id
    }

    pub fn private_key(&self) -> PrivateKey {
        self.private_key
    }

    pub fn public_key(&self) -> PublicKey {
        self.public_key
    }
}

impl<C: Store> Manager<C, Registration> {
    /// Registers a new account with a phone number (and some options).
    ///
    /// The returned value is a [confirmation manager](Manager::confirm_verification_code) which you then
    /// have to use to send the confirmation code.
    ///
    /// ```no_run
    /// #[tokio::main]
    /// async fn main() -> anyhow::Result<()> {
    ///     use std::str::FromStr;
    ///
    ///     use presage::{
    ///         prelude::{phonenumber::PhoneNumber, SignalServers},
    ///         Manager, RegistrationOptions, SledStore, MigrationConflictStrategy
    ///     };
    ///
    ///     let config_store = SledStore::open("/tmp/presage-example", MigrationConflictStrategy::Drop)?;
    ///
    ///     let manager = Manager::register(
    ///         config_store,
    ///         RegistrationOptions {
    ///             signal_servers: SignalServers::Production,
    ///             phone_number: PhoneNumber::from_str("+16137827274")?,
    ///             use_voice_call: false,
    ///             captcha: None,
    ///             force: false,
    ///         },
    ///     )
    ///     .await?;
    ///
    ///     Ok(())
    /// }
    /// ```
    pub async fn register(
        mut config_store: C,
        registration_options: RegistrationOptions<'_>,
    ) -> Result<Manager<C, Confirmation>, Error> {
        let RegistrationOptions {
            signal_servers,
            phone_number,
            use_voice_call,
            captcha,
            force,
        } = registration_options;

        // check if we are already registered
        if !force && config_store.load_state().is_ok() {
            return Err(Error::AlreadyRegisteredError);
        }

        config_store.clear()?;

        // generate a random 24 bytes password
        let rng = rand::thread_rng();
        let password: String = rng.sample_iter(&Alphanumeric).take(24).collect();

        let service_configuration: ServiceConfiguration = signal_servers.into();
        let mut push_service =
            HyperPushService::new(service_configuration, None, crate::USER_AGENT.to_string());

        let mut provisioning_manager: ProvisioningManager<HyperPushService> =
            ProvisioningManager::new(&mut push_service, phone_number.clone(), password.clone());

        let verification_code_response = if use_voice_call {
            provisioning_manager
                .request_voice_verification_code(captcha, None)
                .await?
        } else {
            provisioning_manager
                .request_sms_verification_code(captcha, None)
                .await?
        };

        if let VerificationCodeResponse::CaptchaRequired = verification_code_response {
            return Err(Error::CaptchaRequired);
        }

        let manager = Manager {
            config_store,
            state: Confirmation {
                signal_servers,
                phone_number,
                password,
            },
        };

        Ok(manager)
    }
}

impl<C: Store> Manager<C, Linking> {
    /// Links this client as a secondary device from the device used to register the account (usually a phone).
    /// The URL to present to the user will be sent in the channel given as the argument.
    ///
    /// ```no_run
    /// use presage::{prelude::SignalServers, Manager, SledStore, MigrationConflictStrategy};
    /// use futures::{channel::oneshot, future, StreamExt};
    ///
    /// #[tokio::main]
    /// async fn main() -> anyhow::Result<()> {
    ///     let config_store = SledStore::open("/tmp/presage-example", MigrationConflictStrategy::Drop)?;
    ///
    ///     let (mut tx, mut rx) = oneshot::channel();
    ///     let (manager, err) = future::join(
    ///         Manager::link_secondary_device(
    ///             config_store,
    ///             SignalServers::Production,
    ///             "my-linked-client".into(),
    ///             tx,
    ///         ),
    ///         async move {
    ///             match rx.await {
    ///                 Ok(url) => println!("Show URL {} as QR code to user", url),
    ///                 Err(e) => println!("Error linking device: {}", e)
    ///             }
    ///         },
    ///     )
    ///     .await;
    ///
    ///     Ok(())
    /// }
    /// ```
    pub async fn link_secondary_device(
        mut config_store: C,
        signal_servers: SignalServers,
        device_name: String,
        provisioning_link_channel: oneshot::Sender<Url>,
    ) -> Result<Manager<C, Registered>, Error> {
        // clear the database: the moment we start the process, old API credentials are invalidated
        // and you won't be able to use this client anyways
        config_store.clear()?;

        // generate a random 24 bytes password
        let mut rng = rand::thread_rng();
        let password: String = rng.sample_iter(&Alphanumeric).take(24).collect();

        // generate a 52 bytes signaling key
        let mut signaling_key = [0u8; 52];
        rng.fill_bytes(&mut signaling_key);

        let service_configuration: ServiceConfiguration = signal_servers.into();
        let push_service =
            HyperPushService::new(service_configuration, None, crate::USER_AGENT.to_string());

        let mut linking_manager: LinkingManager<HyperPushService> =
            LinkingManager::new(push_service, password.clone());

        let (tx, mut rx) = mpsc::channel(1);

        let (fut1, fut2) = future::join(
            linking_manager.provision_secondary_device(&mut rand::thread_rng(), signaling_key, tx),
            async move {
                if let Some(SecondaryDeviceProvisioning::Url(url)) = rx.next().await {
                    log::info!("generating qrcode from provisioning link: {}", &url);
                    if provisioning_link_channel.send(url).is_err() {
                        return Err(Error::LinkError);
                    }
                } else {
                    return Err(Error::LinkError);
                }

                if let Some(SecondaryDeviceProvisioning::NewDeviceRegistration {
                    phone_number,
                    device_id,
                    registration_id,
                    uuid,
                    private_key,
                    public_key,
                    profile_key,
                }) = rx.next().await
                {
                    log::info!("successfully registered device {}", &uuid);
                    Ok((
                        phone_number,
                        device_id.device_id,
                        registration_id,
                        uuid,
                        private_key,
                        public_key,
                        profile_key,
                    ))
                } else {
                    Err(Error::NoProvisioningMessageReceived)
                }
            },
        )
        .await;

        fut1?;
        let (phone_number, device_id, registration_id, uuid, private_key, public_key, profile_key) =
            fut2?;

        let mut manager = Manager {
            config_store,
            state: Registered {
                push_service_cache: CacheCell::default(),
                websocket: Default::default(),
                signal_servers,
                device_name: Some(device_name),
                phone_number,
                uuid,
                signaling_key,
                password,
                device_id: Some(device_id),
                registration_id,
                public_key,
                private_key,
                profile_key: ProfileKey(profile_key.try_into().expect("32 bytes for profile key")),
            },
        };

        manager.config_store.save_state(&manager.state)?;

        match (
            manager.register_pre_keys().await,
            manager.set_account_attributes().await,
            manager.request_contacts_sync().await,
        ) {
            (Err(e), _, _) | (_, Err(e), _) | (_, _, Err(e)) => {
                // clear the entire store on any error, there's no possible recovery here
                manager.config_store.clear()?;
                Err(e)
            }
            _ => Ok(manager),
        }
    }
}

impl<C: Store> Manager<C, Confirmation> {
    /// Confirm a newly registered account using the code you
    /// received by SMS or phone call.
    ///
    /// Returns a [registered manager](Manager::load_registered) that you can use
    /// to send and receive messages.
    pub async fn confirm_verification_code(
        self,
        confirm_code: u32,
    ) -> Result<Manager<C, Registered>, Error> {
        trace!("confirming verification code");

        // see libsignal-protocol-c / signal_protocol_key_helper_generate_registration_id
        let registration_id = generate_registration_id(&mut rand::thread_rng());
        trace!("registration_id: {}", registration_id);

        let credentials = ServiceCredentials {
            uuid: None,
            phonenumber: self.state.phone_number.clone(),
            password: Some(self.state.password.clone()),
            signaling_key: None,
            device_id: None,
        };

        let service_configuration: ServiceConfiguration = self.state.signal_servers.into();
        let mut push_service = HyperPushService::new(
            service_configuration,
            Some(credentials),
            crate::USER_AGENT.to_string(),
        );

        let mut provisioning_manager: ProvisioningManager<HyperPushService> =
            ProvisioningManager::new(
                &mut push_service,
                self.state.phone_number.clone(),
                self.state.password.to_string(),
            );

        let mut rng = rand::thread_rng();

        // generate a 52 bytes signaling key
        let mut signaling_key = [0u8; 52];
        rng.fill_bytes(&mut signaling_key);

        let mut profile_key = [0u8; 32];
        rng.fill_bytes(&mut profile_key);
        let profile_key = ProfileKey(profile_key);

        let registered = provisioning_manager
            .confirm_verification_code(
                confirm_code,
                AccountAttributes {
                    name: "".to_string(),
                    signaling_key: Some(signaling_key.to_vec()),
                    registration_id,
                    voice: false,
                    video: false,
                    fetches_messages: true,
                    pin: None,
                    registration_lock: None,
                    unidentified_access_key: Some(profile_key.derive_access_key()),
                    unrestricted_unidentified_access: false, // TODO: make this configurable?
                    discoverable_by_phone_number: true,
                    capabilities: DeviceCapabilities {
                        gv2: true,
                        gv1_migration: true,
                        ..Default::default()
                    },
                },
            )
            .await?;

        let identity_key_pair = KeyPair::generate(&mut rand::thread_rng());

        let phone_number = self.state.phone_number.clone();
        let password = self.state.password.clone();

        trace!("confirmed! (and registered)");

        let mut manager = Manager {
            config_store: self.config_store,
            state: Registered {
                push_service_cache: CacheCell::default(),
                websocket: Default::default(),
                signal_servers: self.state.signal_servers,
                device_name: None,
                phone_number,
                uuid: registered.uuid,
                password,
                signaling_key,
                device_id: None,
                registration_id,
                private_key: identity_key_pair.private_key,
                public_key: identity_key_pair.public_key,
                profile_key,
            },
        };

        manager.config_store.save_state(&manager.state)?;

        if let Err(e) = manager.register_pre_keys().await {
            // clear the entire store on any error, there's no possible recovery here
            manager.config_store.clear()?;
            Err(e)
        } else {
            Ok(manager)
        }
    }
}

impl<C: Store> Manager<C, Registered> {
    /// Loads a previously registered account from the implemented [Store].
    ///
    /// Returns a instance of [Manager] you can use to send & receive messages.
    pub fn load_registered(config_store: C) -> Result<Self, Error> {
        let state = config_store.load_state()?;
        Ok(Self {
            config_store,
            state,
        })
    }

    async fn register_pre_keys(&mut self) -> Result<(), Error> {
        trace!("registering pre keys");
        let mut account_manager =
            AccountManager::new(self.push_service()?, Some(*self.state.profile_key));

        let (pre_keys_offset_id, next_signed_pre_key_id) = account_manager
            .update_pre_key_bundle(
                &self.config_store.clone(),
                &mut self.config_store.clone(),
                &mut self.config_store.clone(),
                &mut rand::thread_rng(),
                self.config_store.pre_keys_offset_id()?,
                self.config_store.next_signed_pre_key_id()?,
                true,
            )
            .await?;

        self.config_store
            .set_pre_keys_offset_id(pre_keys_offset_id)?;
        self.config_store
            .set_next_signed_pre_key_id(next_signed_pre_key_id)?;

        trace!("registered pre keys");
        Ok(())
    }

    async fn set_account_attributes(&mut self) -> Result<(), Error> {
        trace!("setting account attributes");
        let mut account_manager =
            AccountManager::new(self.push_service()?, Some(*self.state.profile_key));

        account_manager
            .set_account_attributes(AccountAttributes {
                name: self
                    .state
                    .device_name
                    .clone()
                    .expect("Device name to be set"),
                registration_id: self.state.registration_id,
                signaling_key: None,
                voice: false,
                video: false,
                fetches_messages: true,
                pin: None,
                registration_lock: None,
                unidentified_access_key: Some(self.state.profile_key.derive_access_key()),
                unrestricted_unidentified_access: false,
                discoverable_by_phone_number: true,
                capabilities: DeviceCapabilities {
                    gv2: true,
                    gv1_migration: true,
                    ..Default::default()
                },
            })
            .await?;

        trace!("done setting account attributes");
        Ok(())
    }

    async fn wait_for_contacts_sync(
        &mut self,
        mut messages: impl Stream<Item = Content> + Unpin,
    ) -> Result<(), Error> {
        let mut message_receiver = MessageReceiver::new(self.push_service()?);
        while let Some(Content { body, .. }) = messages.next().await {
            if let ContentBody::SynchronizeMessage(SyncMessage {
                contacts: Some(contacts),
                ..
            }) = body
            {
                let contacts = message_receiver.retrieve_contacts(&contacts).await?;
                let _ = self.config_store.clear_contacts();
                self.config_store
                    .save_contacts(contacts.filter_map(Result::ok))?;
                info!("saved contacts");
                return Ok(());
            }
        }
        Ok(())
    }

    /// Request that the primary device to encrypt & send all of its contacts as a message to ourselves
    /// which can be then received, decrypted and stored in the message receiving loop.
    ///
    /// **Note**: If successful, the contacts are not yet received and stored, but will only be
    /// processed when they're received using the `MessageReceiver`.
    pub async fn request_contacts_sync(&mut self) -> Result<(), Error> {
        trace!("requesting contacts sync");
        let sync_message = SyncMessage {
            request: Some(sync_message::Request {
                r#type: Some(sync_message::request::Type::Contacts as i32),
            }),
            ..Default::default()
        };

        let timestamp = std::time::SystemTime::now()
            .duration_since(UNIX_EPOCH)
            .expect("Time went backwards")
            .as_millis() as u64;

        let messages = self.receive_messages().await?;
        pin_mut!(messages);

        // first request the sync
        self.send_message(self.state.uuid, sync_message, timestamp)
            .await?;

        // wait for it to arrive
        info!("waiting for contacts sync for up to 3 minutes");
        tokio::time::timeout(
            Duration::from_secs(3 * 60),
            self.wait_for_contacts_sync(messages),
        )
        .await
        .map_err(Error::from)??;

        Ok(())
    }

    /// Returns a handle on the registered state
    pub fn state(&self) -> &Registered {
        &self.state
    }

    /// Get the profile UUID
    pub fn uuid(&self) -> Uuid {
        self.state.uuid
    }

    /// Fetches basic information on the registered device.
    pub async fn whoami(&self) -> Result<WhoAmIResponse, Error> {
        Ok(self.push_service()?.whoami().await?)
    }

    /// Fetches the profile (name, about, status emoji) of the registered user.
    pub async fn retrieve_profile(&self) -> Result<Profile, Error> {
        self.retrieve_profile_by_uuid(self.state.uuid, *self.state.profile_key)
            .await
    }

    /// Fetches the profile of the provided user by UUID and profile key.
    pub async fn retrieve_profile_by_uuid(
        &self,
        uuid: Uuid,
        profile_key: [u8; 32],
    ) -> Result<Profile, Error> {
        let mut account_manager = AccountManager::new(self.push_service()?, Some(profile_key));
        Ok(account_manager.retrieve_profile(uuid.into()).await?)
    }

    /// Returns an iterator on contacts stored in the [Store].
    ///
    /// **Note:** after [requesting contacts sync](Manager::request_contacts_sync), you need
    /// to start the [receiving message loop](Manager::receive_messages) for contacts to be processed
    pub fn get_contacts(&self) -> Result<impl Iterator<Item = Result<Contact, Error>>, Error> {
        self.config_store.contacts()
    }

    /// Returns an iterator on groups stored in the [Store].
    pub fn get_groups(&self) -> Result<impl Iterator<Item = Result<ProtoGroup, Error>>, Error> {
        self.config_store.groups()
    }

    pub fn get_contact_by_id(&self, id: Uuid) -> Result<Option<Contact>, Error> {
        self.config_store.contact_by_id(id)
    }

    async fn receive_messages_encrypted(
        &mut self,
    ) -> Result<impl Stream<Item = Result<Envelope, ServiceError>>, Error> {
        let credentials = self.credentials()?.ok_or(Error::NotYetRegisteredError)?;
        let pipe = MessageReceiver::new(self.push_service()?)
            .create_message_pipe(credentials)
            .await?;
        self.state.websocket.lock().replace(pipe.ws());
        Ok(pipe.stream())
    }

    /// Starts receiving and storing messages.
    ///
    /// Returns a [Stream] of messages to consume. Messages will also be stored by the implementation of the [MessageStore].
    pub async fn receive_messages(&mut self) -> Result<impl Stream<Item = Content>, Error> {
        self.receive_messages_stream(false).await
    }

    async fn receive_messages_stream(
        &mut self,
        include_internal_events: bool,
    ) -> Result<impl Stream<Item = Content>, Error> {
        struct StreamState<S, C> {
            encrypted_messages: S,
            service_cipher: ServiceCipher<C>,
            config_store: C,
            include_internal_events: bool,
        }

        let init = StreamState {
            encrypted_messages: Box::pin(self.receive_messages_encrypted().await?),
            service_cipher: self.new_service_cipher()?,
            config_store: self.config_store.clone(),
            include_internal_events,
        };

        Ok(futures::stream::unfold(init, |mut state| async move {
            let save_message =
                |config_store: &mut C, content: Content| match Thread::try_from(&content) {
                    Ok(thread) => {
                        if let Err(e) = config_store.save_message(&thread, content.clone()) {
                            log::error!("failed saving message to store: {}", e);
                        }
                    }
                    Err(e) => {
                        log::error!("failed to derive thread key from content");
                    }
                };

            loop {
                match state.encrypted_messages.next().await {
                    Some(Ok(envelope)) => {
                        match state.service_cipher.open_envelope(envelope).await {
                            Ok(Some(content)) => {
<<<<<<< HEAD
                                match &content.body {
                                    // contacts synchronization sent from the primary device (happens after linking, or on demand)
                                    ContentBody::SynchronizeMessage(SyncMessage {
                                        contacts: Some(contacts),
                                        ..
                                    }) => {
                                        let mut message_receiver =
                                            MessageReceiver::new(state.push_service.clone());
                                        match message_receiver.retrieve_contacts(&contacts).await {
                                            Ok(contacts_iter) => {
                                                let _ = state.config_store.clear_contacts();
                                                if let Err(e) = state.config_store.save_contacts(
                                                    contacts_iter.filter_map(Result::ok),
                                                ) {
                                                    error!("failed to save contacts: {}", e)
                                                }
                                                info!("saved contacts");
                                            }
                                            Err(e) => error!("failed to retrieve contacts: {}", e),
                                        }
                                    }
                                    // groups v2 synchronization
                                    body => {
                                        if let Some(group_v2) = body.group_v2() {
                                            let master_key_bytes: [u8; 32] = group_v2
                                                .master_key
                                                .clone()
                                                .unwrap()
                                                .try_into()
                                                .unwrap();
                                            let master_key = GroupMasterKey::new(master_key_bytes);
                                            let group = self.get_group_v2(master_key).await?;
                                            let group_changes =
                                                self.decrypt_group_context(&group_v2)?;
                                            // self.save_group(group, key);
                                        }

                                        save_message(&mut state.config_store, content.clone());
=======
                                // contacts synchronization sent from the primary device (happens after linking, or on demand)
                                if let ContentBody::SynchronizeMessage(SyncMessage {
                                    contacts: Some(_),
                                    ..
                                }) = &content.body
                                {
                                    if state.include_internal_events {
                                        return Some((content, state));
                                    } else {
                                        return None;
                                    }
                                }

                                if let Ok(thread) = Thread::try_from(&content) {
                                    // TODO: handle reactions here, we should update the original message?
                                    if let Err(e) =
                                        state.config_store.save_message(&thread, content.clone())
                                    {
                                        log::error!("Error saving message to store: {}", e);
>>>>>>> d1d72ab8
                                    }
                                    _ => {
                                        save_message(&mut state.config_store, content.clone());
                                        // TODO: handle reactions here, we should update the original message?

                                        return Some((content, state));
                                    }
                                }
                            }
                            Ok(None) => debug!("Empty envelope..., message will be skipped!"),
                            Err(e) => {
                                error!("Error opening envelope: {:?}, message will be skipped!", e);
                            }
                        }
                    }
                    Some(Err(e)) => error!("Error: {}", e),
                    None => return None,
                }
            }
        }))
    }

    /// Sends a messages to the provided [ServiceAddress].
    /// The timestamp should be set to now and is used by Signal mobile apps
    /// to order messages later, and apply reactions.
    pub async fn send_message(
        &mut self,
        recipient_addr: impl Into<ServiceAddress>,
        message: impl Into<ContentBody>,
        timestamp: u64,
    ) -> Result<(), Error> {
        let mut sender = self.new_message_sender()?;

        let online_only = false;
        let recipient = recipient_addr.into();
        let content_body: ContentBody = message.into();

        sender
            .send_message(
                &recipient,
                None,
                content_body.clone(),
                timestamp,
                online_only,
            )
            .await?;

        // save the message
        let thread = Thread::Contact(recipient.uuid.ok_or(Error::ContentMissingUuid)?);
        let content = Content {
            metadata: Metadata {
                sender: self.state.uuid.into(),
                sender_device: self.state.device_id(),
                timestamp,
                needs_receipt: false,
                unidentified_sender: false,
            },
            body: content_body,
        };

        self.config_store.save_message(&thread, content)?;

        Ok(())
    }

    /// Uploads attachments prior to linking them in a message.
    pub async fn upload_attachments(
        &self,
        attachments: Vec<(AttachmentSpec, Vec<u8>)>,
    ) -> Result<Vec<Result<AttachmentPointer, AttachmentUploadError>>, Error> {
        let sender = self.new_message_sender()?;
        let upload = future::join_all(attachments.into_iter().map(move |(spec, contents)| {
            let mut sender = sender.clone();
            async move { sender.upload_attachment(spec, contents).await }
        }));
        Ok(upload.await)
    }

    /// Sends one message in a group (v2).
    pub async fn send_message_to_group(
        &mut self,
        recipients: impl IntoIterator<Item = ServiceAddress>,
        message: DataMessage,
        timestamp: u64,
    ) -> Result<(), Error> {
        let mut sender = self.new_message_sender()?;

        let recipients: Vec<_> = recipients.into_iter().collect();

        let online_only = false;
        let results = sender
            .send_message_to_group(recipients, None, message.clone(), timestamp, online_only)
            .await;

        // return first error if any
        results.into_iter().find(|res| res.is_err()).transpose()?;

        let content = Content {
            metadata: Metadata {
                sender: self.state.uuid.into(),
                sender_device: self.state.device_id(),
                timestamp,
                needs_receipt: false, // TODO: this is just wrong
                unidentified_sender: false,
            },
            body: message.into(),
        };
        let thread = Thread::try_from(&content)?;
        self.config_store.save_message(&thread, content)?;

        Ok(())
    }

    /// Clears all sessions established wiht [recipient](ServiceAddress).
    pub async fn clear_sessions(&self, recipient: &ServiceAddress) -> Result<(), Error> {
        self.config_store
            .delete_all_sessions(&recipient.identifier())
            .await?;
        Ok(())
    }

    pub async fn get_group_v2(&self, group_master_key: GroupMasterKey) -> Result<Group, Error> {
        let service_configuration: ServiceConfiguration = self.state.signal_servers.into();
        let server_public_params = service_configuration.zkgroup_server_public_params;

        let mut groups_v2_credentials_cache = InMemoryCredentialsCache::default();
        let mut groups_v2_manager = GroupsManager::new(
            self.push_service()?,
            &mut groups_v2_credentials_cache,
            server_public_params,
        );

        let group_secret_params = GroupSecretParams::derive_from_master_key(group_master_key);
        let authorization = groups_v2_manager
            .get_authorization_for_today(self.state.uuid, group_secret_params)
            .await?;

        Ok(groups_v2_manager
            .get_group(group_secret_params, authorization)
            .await?)
    }

    /// Decrypts a blob of [GroupContextV2] and deserializes it in a higher level [GroupChanges] struct.
    pub fn decrypt_group_context(
        &self,
        group_context: GroupContextV2,
    ) -> Result<Option<GroupChanges>, Error> {
        let service_configuration: ServiceConfiguration = self.state.signal_servers.into();
        let server_public_params = service_configuration.zkgroup_server_public_params;
        let mut groups_v2_credentials_cache = InMemoryCredentialsCache::default();
        let groups_v2_manager = GroupsManager::new(
            self.push_service()?,
            &mut groups_v2_credentials_cache,
            server_public_params,
        );

        let group_changes = groups_v2_manager
            .decrypt_group_context(group_context)
            .map_err(ServiceError::GroupsV2DecryptionError)?;

        Ok(group_changes)
    }

    fn save_group(&self, group: Group, key: Vec<u8>) -> Result<(), Error> {
        let proto_group = ProtoGroup {
            title: group.title.as_bytes().to_vec(),
            members: Vec::new(),
            avatar: group.avatar,
            public_key: key,
            disappearing_messages_timer: Vec::new(),
            access_control: group.access_control,
            version: group.version,
            members_pending_admin_approval: Vec::new(),
            members_pending_profile_key: Vec::new(),
            invite_link_password: group.invite_link_password,
            description_bytes: group.description.unwrap_or_default().as_bytes().to_vec(),
            announcements_only: false,
            members_banned: Vec::new(),
        };
        self.config_store.save_group(proto_group)?;
        Ok(())
    }

    /// Downloads and decrypts a single attachment.
    pub async fn get_attachment(
        &self,
        attachment_pointer: &AttachmentPointer,
    ) -> Result<Vec<u8>, Error> {
        let mut service = self.push_service()?;
        let mut attachment_stream = service.get_attachment(attachment_pointer).await?;

        // We need the whole file for the crypto to check out
        let mut ciphertext = Vec::new();
        let len = attachment_stream.read_to_end(&mut ciphertext).await?;

        trace!("downloaded encrypted attachment of {} bytes", len);

        let key: [u8; 64] = attachment_pointer.key().try_into()?;
        decrypt_in_place(key, &mut ciphertext)?;

        Ok(ciphertext)
    }

    fn credentials(&self) -> Result<Option<ServiceCredentials>, Error> {
        Ok(Some(ServiceCredentials {
            uuid: Some(self.state.uuid),
            phonenumber: self.state.phone_number.clone(),
            password: Some(self.state.password.clone()),
            signaling_key: Some(self.state.signaling_key),
            device_id: self.state.device_id,
        }))
    }

    /// Returns a clone of a cached push service.
    ///
    /// If no service is yet cached, it will create and cache one.
    fn push_service(&self) -> Result<HyperPushService, Error> {
        self.state.push_service_cache.get(|| {
            let credentials = self.credentials()?;
            let service_configuration: ServiceConfiguration = self.state.signal_servers.into();

            Ok(HyperPushService::new(
                service_configuration,
                credentials,
                crate::USER_AGENT.to_string(),
            ))
        })
    }

    /// Creates a new message sender.
    fn new_message_sender(&self) -> Result<MessageSender<C>, Error> {
        let local_addr = ServiceAddress {
            uuid: Some(self.state.uuid),
            phonenumber: Some(self.state.phone_number.clone()),
            relay: None,
        };

        Ok(MessageSender::new(
            self.state
                .websocket
                .lock()
                .clone()
                .ok_or(Error::MessagePipeNotStarted)?,
            self.push_service()?,
            self.new_service_cipher()?,
            rand::thread_rng(),
            self.config_store.clone(),
            self.config_store.clone(),
            local_addr,
            self.state.device_id.unwrap_or(DEFAULT_DEVICE_ID).into(),
        ))
    }

    /// Creates a new service cipher.
    fn new_service_cipher(&self) -> Result<ServiceCipher<C>, Error> {
        let service_configuration: ServiceConfiguration = self.state.signal_servers.into();
        let service_cipher = ServiceCipher::new(
            self.config_store.clone(),
            self.config_store.clone(),
            self.config_store.clone(),
            self.config_store.clone(),
            self.config_store.clone(),
            rand::thread_rng(),
            service_configuration.unidentified_sender_trust_root,
            self.state.uuid,
            self.state.device_id.unwrap_or(DEFAULT_DEVICE_ID),
        );

        Ok(service_cipher)
    }
}<|MERGE_RESOLUTION|>--- conflicted
+++ resolved
@@ -4,12 +4,7 @@
     time::{Duration, UNIX_EPOCH},
 };
 
-<<<<<<< HEAD
-use futures::{channel::mpsc, channel::oneshot, future, AsyncReadExt, Stream, StreamExt};
-use libsignal_service::proto::Group as ProtoGroup;
-=======
 use futures::{channel::mpsc, channel::oneshot, future, pin_mut, AsyncReadExt, Stream, StreamExt};
->>>>>>> d1d72ab8
 use log::{debug, error, info, trace};
 use parking_lot::Mutex;
 use rand::{distributions::Alphanumeric, prelude::ThreadRng, Rng, RngCore};
@@ -29,14 +24,8 @@
         protocol::{KeyPair, PrivateKey, PublicKey},
         Content, Envelope, GroupMasterKey, GroupSecretParams, PushService, Uuid,
     },
-<<<<<<< HEAD
-    proto::{
-        sync_message::{self, Sent},
-        AttachmentPointer, GroupContextV2,
-    },
-=======
+    proto::Group as ProtoGroup,
     proto::{sync_message, AttachmentPointer, GroupContextV2},
->>>>>>> d1d72ab8
     provisioning::{
         generate_registration_id, LinkingManager, ProvisioningManager, SecondaryDeviceProvisioning,
         VerificationCodeResponse,
@@ -53,7 +42,7 @@
 };
 use libsignal_service_hyper::push_service::HyperPushService;
 
-use crate::{cache::CacheCell, ext::ContentBodyExt, Thread};
+use crate::{cache::CacheCell, Thread};
 use crate::{store::Store, Error};
 
 type ServiceCipher<C> = cipher::ServiceCipher<C, C, C, C, C, ThreadRng>;
@@ -706,7 +695,7 @@
                         }
                     }
                     Err(e) => {
-                        log::error!("failed to derive thread key from content");
+                        log::error!("failed to derive thread key from content: {}", e);
                     }
                 };
 
@@ -715,46 +704,6 @@
                     Some(Ok(envelope)) => {
                         match state.service_cipher.open_envelope(envelope).await {
                             Ok(Some(content)) => {
-<<<<<<< HEAD
-                                match &content.body {
-                                    // contacts synchronization sent from the primary device (happens after linking, or on demand)
-                                    ContentBody::SynchronizeMessage(SyncMessage {
-                                        contacts: Some(contacts),
-                                        ..
-                                    }) => {
-                                        let mut message_receiver =
-                                            MessageReceiver::new(state.push_service.clone());
-                                        match message_receiver.retrieve_contacts(&contacts).await {
-                                            Ok(contacts_iter) => {
-                                                let _ = state.config_store.clear_contacts();
-                                                if let Err(e) = state.config_store.save_contacts(
-                                                    contacts_iter.filter_map(Result::ok),
-                                                ) {
-                                                    error!("failed to save contacts: {}", e)
-                                                }
-                                                info!("saved contacts");
-                                            }
-                                            Err(e) => error!("failed to retrieve contacts: {}", e),
-                                        }
-                                    }
-                                    // groups v2 synchronization
-                                    body => {
-                                        if let Some(group_v2) = body.group_v2() {
-                                            let master_key_bytes: [u8; 32] = group_v2
-                                                .master_key
-                                                .clone()
-                                                .unwrap()
-                                                .try_into()
-                                                .unwrap();
-                                            let master_key = GroupMasterKey::new(master_key_bytes);
-                                            let group = self.get_group_v2(master_key).await?;
-                                            let group_changes =
-                                                self.decrypt_group_context(&group_v2)?;
-                                            // self.save_group(group, key);
-                                        }
-
-                                        save_message(&mut state.config_store, content.clone());
-=======
                                 // contacts synchronization sent from the primary device (happens after linking, or on demand)
                                 if let ContentBody::SynchronizeMessage(SyncMessage {
                                     contacts: Some(_),
@@ -768,21 +717,67 @@
                                     }
                                 }
 
+                                if let ContentBody::DataMessage(DataMessage {
+                                    group_v2:
+                                        Some(GroupContextV2 {
+                                            master_key: Some(master_key),
+                                            revision: Some(revision),
+                                            ..
+                                        }),
+                                    ..
+                                })
+                                | ContentBody::SynchronizeMessage(SyncMessage {
+                                    sent:
+                                        Some(sync_message::Sent {
+                                            message:
+                                                Some(DataMessage {
+                                                    group_v2:
+                                                        Some(GroupContextV2 {
+                                                            master_key: Some(master_key),
+                                                            revision: Some(revision),
+                                                            ..
+                                                        }),
+                                                    ..
+                                                }),
+                                            ..
+                                        }),
+                                    ..
+                                }) = &content.body
+                                {
+                                    match state.config_store.group(master_key) {
+                                        Ok(Some(group)) => { },
+                                        Ok(Some(group)) if group.version < *revision => todo!(),
+                                        Ok(None) => {
+                                            let master_key_bytes: [u8; 32] = master_key
+                                                .clone()
+                                                .try_into()
+                                                .expect("malformed group master key");
+                                            match self.fetch_group_v2(master_key).await {
+                                                Ok(group) => {
+                                                    if let Err(e) = state.config_store.save_group(&master_key_bytes, group) {
+                                                        log::error!("failed to save group {:?}", master_key_bytes);
+                                                    }
+                                                }
+                                                Err(e) => log::warn!("failed to fetch group {}", e),
+                                            };
+                                            // TODO: save group changes? or apply them?
+                                            // let group_changes = self.decrypt_group_context(group_context.clone()).await?;
+                                        }
+                                        Err(e) => todo!(),
+                                    }
+                                    // state.manager.upsert_group(group_v2);
+                                }
+
                                 if let Ok(thread) = Thread::try_from(&content) {
                                     // TODO: handle reactions here, we should update the original message?
                                     if let Err(e) =
                                         state.config_store.save_message(&thread, content.clone())
                                     {
                                         log::error!("Error saving message to store: {}", e);
->>>>>>> d1d72ab8
-                                    }
-                                    _ => {
-                                        save_message(&mut state.config_store, content.clone());
-                                        // TODO: handle reactions here, we should update the original message?
-
-                                        return Some((content, state));
                                     }
                                 }
+
+                                save_message(&mut state.config_store, content.clone());
                             }
                             Ok(None) => debug!("Empty envelope..., message will be skipped!"),
                             Err(e) => {
@@ -896,7 +891,7 @@
         Ok(())
     }
 
-    pub async fn get_group_v2(&self, group_master_key: GroupMasterKey) -> Result<Group, Error> {
+    async fn fetch_group_v2(&self, master_key_bytes: &[u8]) -> Result<Group, Error> {
         let service_configuration: ServiceConfiguration = self.state.signal_servers.into();
         let server_public_params = service_configuration.zkgroup_server_public_params;
 
@@ -907,6 +902,7 @@
             server_public_params,
         );
 
+        let group_master_key = GroupMasterKey::new(master_key_bytes.try_into()?);
         let group_secret_params = GroupSecretParams::derive_from_master_key(group_master_key);
         let authorization = groups_v2_manager
             .get_authorization_for_today(self.state.uuid, group_secret_params)
@@ -918,7 +914,7 @@
     }
 
     /// Decrypts a blob of [GroupContextV2] and deserializes it in a higher level [GroupChanges] struct.
-    pub fn decrypt_group_context(
+    async fn decrypt_group_context(
         &self,
         group_context: GroupContextV2,
     ) -> Result<Option<GroupChanges>, Error> {
@@ -936,26 +932,6 @@
             .map_err(ServiceError::GroupsV2DecryptionError)?;
 
         Ok(group_changes)
-    }
-
-    fn save_group(&self, group: Group, key: Vec<u8>) -> Result<(), Error> {
-        let proto_group = ProtoGroup {
-            title: group.title.as_bytes().to_vec(),
-            members: Vec::new(),
-            avatar: group.avatar,
-            public_key: key,
-            disappearing_messages_timer: Vec::new(),
-            access_control: group.access_control,
-            version: group.version,
-            members_pending_admin_approval: Vec::new(),
-            members_pending_profile_key: Vec::new(),
-            invite_link_password: group.invite_link_password,
-            description_bytes: group.description.unwrap_or_default().as_bytes().to_vec(),
-            announcements_only: false,
-            members_banned: Vec::new(),
-        };
-        self.config_store.save_group(proto_group)?;
-        Ok(())
     }
 
     /// Downloads and decrypts a single attachment.
