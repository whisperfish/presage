use std::{
    path::PathBuf,
    sync::{Arc, RwLock},
};

use async_trait::async_trait;
use libsignal_service::{
    models::Contact,
    prelude::{
        protocol::{
            Context, Direction, IdentityKey, IdentityKeyPair, IdentityKeyStore, PreKeyRecord,
            PreKeyStore, ProtocolAddress, SessionRecord, SessionStore, SessionStoreExt,
            SignalProtocolError, SignedPreKeyRecord, SignedPreKeyStore,
        },
        Uuid,
    },
};
use log::{debug, trace, warn};
use sled::IVec;

use super::{ConfigStore, ContactsStore, StateStore};
use crate::{manager::Registered, Error};

const SLED_KEY_REGISTRATION: &str = "registration";
const SLED_KEY_CONTACTS: &str = "contacts";

const SLED_TREE_SESSIONS: &str = "sessions";

#[derive(Debug, Clone)]
pub struct SledConfigStore {
    db: Arc<RwLock<sled::Db>>,
}

impl SledConfigStore {
    pub fn new(path: impl Into<PathBuf>) -> Result<Self, Error> {
        Ok(SledConfigStore {
            db: Arc::new(RwLock::new(sled::open(path.into())?)),
        })
    }

    #[cfg(test)]
    fn temporary() -> Result<Self, Error> {
        let db = sled::Config::new().temporary(true).open()?;
        Ok(Self {
            db: Arc::new(RwLock::new(db)),
        })
    }

    pub fn get<K>(&self, key: K) -> Result<Option<IVec>, Error>
    where
        K: AsRef<str>,
    {
        trace!("get {}", key.as_ref());
        Ok(self.db.read().expect("poisoned mutex").get(key.as_ref())?)
    }

    fn get_u32<S>(&self, key: S) -> Result<Option<u32>, Error>
    where
        S: AsRef<str>,
    {
        trace!("getting u32 {}", key.as_ref());
        Ok(self.get(key.as_ref())?.map(|data| {
            let mut a: [u8; 4] = Default::default();
            a.copy_from_slice(&data);
            u32::from_le_bytes(a)
        }))
    }

    fn insert<K, V>(&self, key: K, value: V) -> Result<(), Error>
    where
        K: AsRef<str>,
        IVec: From<V>,
    {
        trace!("inserting {}", key.as_ref());
        let _ = self
            .db
            .try_write()
            .expect("poisoned mutex")
            .insert(key.as_ref(), value)?;
        Ok(())
    }

    fn insert_u32<S>(&self, key: S, value: u32) -> Result<(), Error>
    where
        S: AsRef<str>,
    {
        trace!("inserting u32 {}", key.as_ref());
        self.db
            .try_write()
            .expect("poisoned mutex")
            .insert(key.as_ref(), &value.to_le_bytes())?;
        Ok(())
    }

    fn remove<S>(&self, key: S) -> Result<(), Error>
    where
        S: AsRef<str>,
    {
        trace!("removing {} from db", key.as_ref());
        self.db
            .try_write()
            .expect("poisoned mutex")
            .remove(key.as_ref())?;
        Ok(())
    }

    fn prekey_key(&self, id: u32) -> String {
        format!("prekey-{:09}", id)
    }

    fn signed_prekey_key(&self, id: u32) -> String {
        format!("signed-prekey-{:09}", id)
    }

    fn session_key(&self, addr: &ProtocolAddress) -> String {
        format!("session-{}", addr)
    }

    fn session_prefix(&self, name: &str) -> String {
        format!("session-{}.", name)
    }

    fn identity_key(&self, addr: &ProtocolAddress) -> String {
        format!("identity-remote-{}", addr)
    }

    pub fn keys(&self) -> Result<(Vec<String>, Vec<String>), SignalProtocolError> {
        let db = self.db.read().expect("poisoned mutex");
        let global_keys = db
            .iter()
            .filter_map(|r| {
                let (k, _) = r.ok()?;
                Some(String::from_utf8_lossy(&k).to_string())
            })
            .collect();
        let session_keys = db
            .open_tree(SLED_TREE_SESSIONS)
            .unwrap_or_else(|e| {
                panic!("failed to open sessions tree: {}", e);
            })
            .iter()
            .filter_map(|r| {
                let (k, _) = r.ok()?;
                Some(String::from_utf8_lossy(&k).to_string())
            })
            .collect();
        Ok((global_keys, session_keys))
    }
}

impl StateStore<Registered> for SledConfigStore {
    fn load_state(&self) -> Result<Registered, Error> {
        let db = self.db.read().expect("poisoned mutex");
        let data = db
            .get(SLED_KEY_REGISTRATION)?
            .ok_or(Error::NotYetRegisteredError)?;
        serde_json::from_slice(&data).map_err(Error::from)
    }

    fn save_state(&self, state: &Registered) -> Result<(), Error> {
        let db = self.db.try_write().expect("poisoned mutex");
        db.clear()?;
        db.insert(SLED_KEY_REGISTRATION, serde_json::to_vec(state)?)?;
        Ok(())
    }
}

impl ConfigStore for SledConfigStore {
    // fn state(&self) -> Result<State, Error> {
    //     let db = self.db.read().expect("poisoned mutex");
    //     db.get(SLED_KEY_REGISTRATION)?.map_or(Ok(State::New), |s| {
    //         serde_json::from_slice(&s).map_err(Error::from)
    //     })
    // }

    fn pre_keys_offset_id(&self) -> Result<u32, Error> {
        Ok(self.get_u32("pre_keys_offset_id")?.unwrap_or(0))
    }

    fn set_pre_keys_offset_id(&self, id: u32) -> Result<(), Error> {
        self.insert_u32("pre_keys_offset_id", id)
    }

    fn next_signed_pre_key_id(&self) -> Result<u32, Error> {
        Ok(self.get_u32("next_signed_pre_key_id")?.unwrap_or(0))
    }

    fn set_next_signed_pre_key_id(&self, id: u32) -> Result<(), Error> {
        self.insert_u32("next_signed_pre_key_id", id)
    }
}

impl ContactsStore for SledConfigStore {
    fn save_contacts(&mut self, contacts: impl Iterator<Item = Contact>) -> Result<(), Error> {
        let tree = self
            .db
            .write()
            .expect("poisoned mutex")
            .open_tree(SLED_KEY_CONTACTS)?;
        for contact in contacts {
            if let Some(uuid) = contact.address.uuid {
                tree.insert(uuid.to_string(), serde_json::to_vec(&contact)?)?;
            } else {
                warn!("skipping contact {:?} without uuid", contact);
            }
        }
        debug!("saved contacts");
        Ok(())
    }

    fn contacts(&self) -> Result<Vec<Contact>, Error> {
        Ok(self
            .db
            .read()
            .expect("poisoned mutex")
            .open_tree(SLED_KEY_CONTACTS)?
            .iter()
            .filter_map(Result::ok)
<<<<<<< HEAD
            .filter_map(|(_k, buf)| serde_json::from_slice(&buf).ok())
=======
            .filter_map(|(_key, buf)| serde_json::from_slice(&buf).ok())
>>>>>>> 141dd785
            .collect())
    }

    fn contact_by_id(&self, id: Uuid) -> Result<Option<Contact>, Error> {
        let db = self.db.read().expect("poisoned mutex");
        Ok(
            if let Some(buf) = db.open_tree(SLED_KEY_CONTACTS)?.get(id.to_string())? {
                let contact = serde_json::from_slice(&buf)?;
                Some(contact)
            } else {
                None
            },
        )
    }
}

#[async_trait(?Send)]
impl PreKeyStore for SledConfigStore {
    async fn get_pre_key(
        &self,
        prekey_id: u32,
        _ctx: Context,
    ) -> Result<PreKeyRecord, SignalProtocolError> {
        let buf = self
            .get(self.prekey_key(prekey_id))
            .unwrap()
            .ok_or(SignalProtocolError::InvalidPreKeyId)?;
        PreKeyRecord::deserialize(&buf)
    }

    async fn save_pre_key(
        &mut self,
        prekey_id: u32,
        record: &PreKeyRecord,
        _ctx: Context,
    ) -> Result<(), SignalProtocolError> {
        self.insert(self.prekey_key(prekey_id), record.serialize()?)
            .expect("failed to store pre-key");
        Ok(())
    }

    async fn remove_pre_key(
        &mut self,
        prekey_id: u32,
        _ctx: Context,
    ) -> Result<(), SignalProtocolError> {
        self.remove(self.prekey_key(prekey_id))
            .expect("failed to remove pre-key");
        Ok(())
    }
}

#[async_trait(?Send)]
impl SignedPreKeyStore for SledConfigStore {
    async fn get_signed_pre_key(
        &self,
        signed_prekey_id: u32,
        _ctx: Context,
    ) -> Result<SignedPreKeyRecord, SignalProtocolError> {
        let buf = self
            .get(self.signed_prekey_key(signed_prekey_id))
            .unwrap()
            .ok_or(SignalProtocolError::InvalidSignedPreKeyId)?;
        SignedPreKeyRecord::deserialize(&buf)
    }

    async fn save_signed_pre_key(
        &mut self,
        signed_prekey_id: u32,
        record: &SignedPreKeyRecord,
        _ctx: Context,
    ) -> Result<(), SignalProtocolError> {
        self.insert(
            self.signed_prekey_key(signed_prekey_id),
            record.serialize()?,
        )
        .map_err(|e| {
            log::error!("sled error: {}", e);
            SignalProtocolError::InvalidState("save_signed_pre_key", "sled error".into())
        })
    }
}

#[async_trait(?Send)]
impl SessionStore for SledConfigStore {
    async fn load_session(
        &self,
        address: &ProtocolAddress,
        _ctx: Context,
    ) -> Result<Option<SessionRecord>, SignalProtocolError> {
        let key = self.session_key(address);
        trace!("loading session from {}", key);

        let buf = self
            .db
            .try_read()
            .expect("poisoned mutex")
            .open_tree(SLED_TREE_SESSIONS)
            .unwrap()
            .get(key)
            .unwrap();

        buf.map(|buf| SessionRecord::deserialize(&buf)).transpose()
    }

    async fn store_session(
        &mut self,
        address: &ProtocolAddress,
        record: &SessionRecord,
        _ctx: Context,
    ) -> Result<(), SignalProtocolError> {
        let key = self.session_key(address);
        trace!("storing session for {:?} at {:?}", address, key);
        self.db
            .try_write()
            .expect("poisoned mutex")
            .open_tree(SLED_TREE_SESSIONS)
            .unwrap()
            .insert(key, record.serialize()?)
            .unwrap();
        Ok(())
    }
}

#[async_trait]
impl SessionStoreExt for SledConfigStore {
    async fn get_sub_device_sessions(&self, name: &str) -> Result<Vec<u32>, SignalProtocolError> {
        let session_prefix = self.session_prefix(name);
        log::info!("get_sub_device_sessions: session_prefix={}", session_prefix);
        let session_ids: Vec<u32> = self
            .db
            .read()
            .expect("poisoned mutex")
            .open_tree(SLED_TREE_SESSIONS)
            .unwrap()
            .scan_prefix(&session_prefix)
            .filter_map(|r| {
                let (key, _) = r.ok()?;
                let key_str = String::from_utf8_lossy(&key);
                let device_id = key_str.strip_prefix(&session_prefix)?;
                device_id.parse().ok()
            })
            .collect();
        Ok(session_ids)
    }

    async fn delete_session(&self, address: &ProtocolAddress) -> Result<(), SignalProtocolError> {
        let key = self.session_key(address);
        trace!("deleting session with key: {}", key);
        self.db
            .try_write()
            .expect("poisoned mutex")
            .open_tree(SLED_TREE_SESSIONS)
            .unwrap()
            .remove(key)
            .map_err(|_e| SignalProtocolError::SessionNotFound(address.clone()))?;
        Ok(())
    }

    async fn delete_all_sessions(&self, _name: &str) -> Result<usize, SignalProtocolError> {
        let tree = self
            .db
            .try_write()
            .expect("poisoned mutex")
            .open_tree(SLED_TREE_SESSIONS)
            .unwrap();
        let len = tree.len();
        tree.clear().map_err(|_e| {
            SignalProtocolError::InvalidSessionStructure("failed to delete all sessions")
        })?;
        Ok(len)
    }
}

#[async_trait(?Send)]
impl IdentityKeyStore for SledConfigStore {
    async fn get_identity_key_pair(
        &self,
        _ctx: Context,
    ) -> Result<IdentityKeyPair, SignalProtocolError> {
        trace!("getting identity_key_pair");
        let state = self.load_state().map_err(|e| {
            SignalProtocolError::InvalidState("failed to load presage state", e.to_string())
        })?;
        Ok(IdentityKeyPair::new(
            IdentityKey::new(state.public_key),
            state.private_key,
        ))
    }

    async fn get_local_registration_id(&self, _ctx: Context) -> Result<u32, SignalProtocolError> {
        let state = self.load_state().map_err(|e| {
            SignalProtocolError::InvalidState("failed to load presage state", e.to_string())
        })?;
        Ok(state.registration_id)
    }

    async fn save_identity(
        &mut self,
        address: &ProtocolAddress,
        identity_key: &IdentityKey,
        _ctx: Context,
    ) -> Result<bool, SignalProtocolError> {
        trace!("saving identity");
        self.insert(self.identity_key(address), identity_key.serialize())
            .map_err(|e| {
                log::error!("error saving identity for {:?}: {}", address, e);
                SignalProtocolError::InvalidState("save_identity", "failed to save identity".into())
            })?;
        trace!("saved identity");
        Ok(false)
    }

    async fn is_trusted_identity(
        &self,
        address: &ProtocolAddress,
        identity_key: &IdentityKey,
        _direction: Direction,
        _ctx: Context,
    ) -> Result<bool, SignalProtocolError> {
        match self.get(self.identity_key(address)).map_err(|_| {
            SignalProtocolError::InvalidState(
                "is_trusted_identity",
                "failed to check if identity is trusted".into(),
            )
        })? {
            None => {
                // when we encounter a new identity, we trust it by default
                warn!("trusting new identity {:?}", address);
                Ok(true)
            }
            Some(contents) => Ok(&IdentityKey::decode(&contents)? == identity_key),
        }
    }

    async fn get_identity(
        &self,
        address: &ProtocolAddress,
        _ctx: Context,
    ) -> Result<Option<IdentityKey>, SignalProtocolError> {
        let buf = self.get(self.identity_key(address)).map_err(|e| {
            log::error!("error getting identity of {:?}: {}", address, e);
            SignalProtocolError::InvalidState("get_identity", "failed to read identity".into())
        })?;
        Ok(buf.map(|ref b| IdentityKey::decode(b).unwrap()))
    }
}

#[cfg(test)]
mod tests {
    use core::fmt;

    use libsignal_service::prelude::protocol::{
        self, Direction, IdentityKeyStore, PreKeyRecord, PreKeyStore, SessionRecord, SessionStore,
        SignedPreKeyRecord, SignedPreKeyStore,
    };
    use quickcheck::{Arbitrary, Gen};

    use super::SledConfigStore;

    #[derive(Debug, Clone)]
    struct ProtocolAddress(protocol::ProtocolAddress);

    #[derive(Clone)]
    struct KeyPair(protocol::KeyPair);

    impl fmt::Debug for KeyPair {
        fn fmt(&self, f: &mut fmt::Formatter<'_>) -> fmt::Result {
            writeln!(f, "{}", base64::encode(self.0.public_key.serialize()))
        }
    }

    impl Arbitrary for ProtocolAddress {
        fn arbitrary(g: &mut Gen) -> Self {
            let name: String = Arbitrary::arbitrary(g);
            let device_id: u8 = Arbitrary::arbitrary(g);
            ProtocolAddress(protocol::ProtocolAddress::new(name, device_id.into()))
        }
    }

    impl Arbitrary for KeyPair {
        fn arbitrary(_g: &mut Gen) -> Self {
            // Gen is not rand::CryptoRng here, see https://github.com/BurntSushi/quickcheck/issues/241
            KeyPair(protocol::KeyPair::generate(&mut rand::thread_rng()))
        }
    }

    #[quickcheck_async::tokio]
    async fn test_save_get_trust_identity(addr: ProtocolAddress, key_pair: KeyPair) -> bool {
        let mut db = SledConfigStore::temporary().unwrap();
        let identity_key = protocol::IdentityKey::new(key_pair.0.public_key);
        db.save_identity(&addr.0, &identity_key, None)
            .await
            .unwrap();
        let id = db.get_identity(&addr.0, None).await.unwrap().unwrap();
        if id != identity_key {
            return false;
        }
        db.is_trusted_identity(&addr.0, &id, Direction::Receiving, None)
            .await
            .unwrap()
    }

    #[quickcheck_async::tokio]
    async fn test_store_load_session(addr: ProtocolAddress) -> bool {
        let session = SessionRecord::new_fresh();

        let mut db = SledConfigStore::temporary().unwrap();
        db.store_session(&addr.0, &session, None).await.unwrap();
        if db.load_session(&addr.0, None).await.unwrap().is_none() {
            return false;
        }
        let loaded_session = db.load_session(&addr.0, None).await.unwrap().unwrap();
        session.serialize().unwrap() == loaded_session.serialize().unwrap()
    }

    #[quickcheck_async::tokio]
    async fn test_prekey_store(id: u32, key_pair: KeyPair) -> bool {
        let mut db = SledConfigStore::temporary().unwrap();
        let pre_key_record = PreKeyRecord::new(id, &key_pair.0);
        db.save_pre_key(id, &pre_key_record, None).await.unwrap();
        if db.get_pre_key(id, None).await.unwrap().serialize().unwrap()
            != pre_key_record.serialize().unwrap()
        {
            return false;
        }

        db.remove_pre_key(id, None).await.unwrap();
        db.get_pre_key(id, None).await.is_err()
    }

    #[quickcheck_async::tokio]
    async fn test_signed_prekey_store(
        id: u32,
        timestamp: u64,
        key_pair: KeyPair,
        signature: Vec<u8>,
    ) -> bool {
        let mut db = SledConfigStore::temporary().unwrap();
        let signed_pre_key_record = SignedPreKeyRecord::new(id, timestamp, &key_pair.0, &signature);
        db.save_signed_pre_key(id, &signed_pre_key_record, None)
            .await
            .unwrap();

        db.get_signed_pre_key(id, None)
            .await
            .unwrap()
            .serialize()
            .unwrap()
            == signed_pre_key_record.serialize().unwrap()
    }
}<|MERGE_RESOLUTION|>--- conflicted
+++ resolved
@@ -216,11 +216,8 @@
             .open_tree(SLED_KEY_CONTACTS)?
             .iter()
             .filter_map(Result::ok)
-<<<<<<< HEAD
             .filter_map(|(_k, buf)| serde_json::from_slice(&buf).ok())
-=======
             .filter_map(|(_key, buf)| serde_json::from_slice(&buf).ok())
->>>>>>> 141dd785
             .collect())
     }
 
