use std::{collections::HashMap, fmt, ops::RangeBounds};

use crate::{manager::Registered, Error, GroupMasterKeyBytes};
use libsignal_service::{
    content::ContentBody,
    groups_v2::Group,
    models::Contact,
    prelude::{
        protocol::{
            IdentityKeyStore, PreKeyStore, SenderKeyStore, SessionStoreExt, SignedPreKeyStore,
        },
        Content, ProfileKey, Uuid,
    },
<<<<<<< HEAD
    proto::{receipt_message::Type, sync_message::Sent, DataMessage, GroupContextV2, SyncMessage},
=======
    proto::{sync_message::Sent, DataMessage, GroupContextV2, SyncMessage},
    Profile,
>>>>>>> 23e27933
};
use serde::{Deserialize, Serialize};

#[cfg(feature = "sled-store")]
pub mod sled;

#[cfg(feature = "volatile-store")]
pub mod volatile;

#[cfg(feature = "secret-volatile-store")]
pub mod secret_volatile;

pub trait Store:
    PreKeyStore
    + SignedPreKeyStore
    + SessionStoreExt
    + IdentityKeyStore
    + StateStore<Registered>
    + ContactsStore
    + MessageStore
    + ReceiptStore
    + GroupsStore
    + ProfilesStore
    + SenderKeyStore
    + Sync
    + Clone
{
    /// Clear registration data (including keys), but keep received messages, groups and contacts.
    fn clear_registration(&mut self) -> Result<(), Error>;

    /// Clear the entire store: this can be useful when resetting an existing client.
    fn clear(&mut self) -> Result<(), Error>;

    fn pre_keys_offset_id(&self) -> Result<u32, Error>;
    fn set_pre_keys_offset_id(&mut self, id: u32) -> Result<(), Error>;

    fn next_signed_pre_key_id(&self) -> Result<u32, Error>;
    fn set_next_signed_pre_key_id(&mut self, id: u32) -> Result<(), Error>;
}

pub trait StateStore<S> {
    fn load_state(&self) -> Result<Registered, Error>;
    fn save_state(&mut self, state: &S) -> Result<(), Error>;
}

pub trait ContactsStore {
    type ContactsIter: Iterator<Item = Result<Contact, Error>>;

    fn clear_contacts(&mut self) -> Result<(), Error>;
    fn save_contacts(&mut self, contacts: impl Iterator<Item = Contact>) -> Result<(), Error>;
    fn contacts(&self) -> Result<Self::ContactsIter, Error>;
    fn contact_by_id(&self, id: Uuid) -> Result<Option<Contact>, Error>;
}

pub trait GroupsStore {
    type GroupsIter: Iterator<Item = Result<(GroupMasterKeyBytes, Group), Error>>;

    fn clear_groups(&mut self) -> Result<(), Error>;
    fn save_group(
        &self,
        master_key: &[u8],
        group: crate::prelude::proto::Group,
    ) -> Result<(), Error>;
    fn groups(&self) -> Result<Self::GroupsIter, Error>;
    fn group(&self, master_key: &[u8]) -> Result<Option<Group>, Error>;
}

/// A thread specifies where a message was sent, either to or from a contact or in a group.
#[derive(Debug, Hash, Eq, PartialEq, Clone, Deserialize, Serialize)]
pub enum Thread {
    /// The message was sent inside a contact-chat.
    Contact(Uuid),
    // Cannot use GroupMasterKey as unable to extract the bytes.
    /// The message was sent inside a groups-chat with the [GroupMasterKey](crate::prelude::GroupMasterKey) (specified as bytes).
    Group(GroupMasterKeyBytes),
}

impl fmt::Display for Thread {
    fn fmt(&self, f: &mut fmt::Formatter<'_>) -> fmt::Result {
        match self {
            Thread::Contact(uuid) => write!(f, "Thread(contact={uuid})"),
            Thread::Group(master_key_bytes) => {
                write!(f, "Thread(group={:x?})", &master_key_bytes[..4])
            }
        }
    }
}

impl TryFrom<&Content> for Thread {
    type Error = Error;

    fn try_from(content: &Content) -> Result<Self, Error> {
        match &content.body {
            // Case 1: SyncMessage sent from other device notifying about a message sent to someone else.
            // => The recipient of the message mentioned in the SyncMessage is the thread.
            ContentBody::SynchronizeMessage(SyncMessage {
                sent:
                    Some(Sent {
                        destination_uuid: Some(uuid),
                        ..
                    }),
                ..
            }) => Ok(Self::Contact(Uuid::parse_str(uuid)?)),
            // Case 2: Received a group message
            // => The group is the thread.
            ContentBody::DataMessage(DataMessage {
                group_v2:
                    Some(GroupContextV2 {
                        master_key: Some(key),
                        ..
                    }),
                ..
            })
            | ContentBody::SynchronizeMessage(SyncMessage {
                sent:
                    Some(Sent {
                        message:
                            Some(DataMessage {
                                group_v2:
                                    Some(GroupContextV2 {
                                        master_key: Some(key),
                                        ..
                                    }),
                                ..
                            }),
                        ..
                    }),
                ..
            }) => Ok(Self::Group(
                key.clone()
                    .try_into()
                    .expect("Group master key to have 32 bytes"),
            )),
            // Case 3: Received a 1-1 message
            // => The message sender is the thread.
            _ => Ok(Thread::Contact(content.metadata.sender.uuid)),
        }
    }
}

/// A [MessageStore] can store messages in the form [Content] and retrieve messages either by
/// [MessageIdentity], by [Thread] or completely.
pub trait MessageStore {
    type MessagesIter: Iterator<Item = Result<Content, Error>>;

    // Clear all stored messages.
    fn clear_messages(&mut self) -> Result<(), Error>;

    /// Save a message in a [Thread] identified by a timestamp.
    fn save_message(&mut self, thread: &Thread, message: Content) -> Result<(), Error>;

    /// Delete a single message, identified by its received timestamp from a thread.
    fn delete_message(&mut self, thread: &Thread, timestamp: u64) -> Result<bool, Error>;

    /// Retrieve a message from a [Thread] by its timestamp.
    fn message(&self, thread: &Thread, timestamp: u64) -> Result<Option<Content>, Error>;

    /// Retrieve all messages from a [Thread] within a range in time
    fn messages(
        &self,
        thread: &Thread,
        range: impl RangeBounds<u64>,
    ) -> Result<Self::MessagesIter, Error>;
}

<<<<<<< HEAD
/// A [HashMap] mapping the Uuid of the contact to the timestamp and type of receipt.
pub type ReceiptMap = HashMap<Uuid, (u64, Type)>;

/// Storage for receipts.
pub trait ReceiptStore {
    /// Save a receipt with:
    ///
    /// - The timestamp from the message that this receipt is for.
    /// - The sender Uuid of the receipt.
    /// - The timestamp from sending the receipt.
    /// - The type of receipt.
    fn save_receipt(
        &mut self,
        message: u64,
        sender: Uuid,
        read_timestamp: u64,
        receipt_type: Type,
    ) -> Result<(), Error>;

    /// Get all receipts from a message.
    fn receipts(&mut self, message: u64) -> Result<ReceiptMap, Error>;

    /// Clear all stored receipts.
    fn clear_receipts(&mut self) -> Result<(), Error>;
=======
/// Cache profiles locally.
pub trait ProfilesStore {
    /// Save a profile by [Uuid] and [ProfileKey].
    fn save_profile(&mut self, uuid: Uuid, key: ProfileKey, profile: Profile) -> Result<(), Error>;

    /// Retrieve a profile by [Uuid] and [ProfileKey].
    fn profile(&self, uuid: Uuid, key: ProfileKey) -> Result<Option<Profile>, Error>;
>>>>>>> 23e27933
}<|MERGE_RESOLUTION|>--- conflicted
+++ resolved
@@ -11,12 +11,8 @@
         },
         Content, ProfileKey, Uuid,
     },
-<<<<<<< HEAD
     proto::{receipt_message::Type, sync_message::Sent, DataMessage, GroupContextV2, SyncMessage},
-=======
-    proto::{sync_message::Sent, DataMessage, GroupContextV2, SyncMessage},
     Profile,
->>>>>>> 23e27933
 };
 use serde::{Deserialize, Serialize};
 
@@ -182,7 +178,6 @@
     ) -> Result<Self::MessagesIter, Error>;
 }
 
-<<<<<<< HEAD
 /// A [HashMap] mapping the Uuid of the contact to the timestamp and type of receipt.
 pub type ReceiptMap = HashMap<Uuid, (u64, Type)>;
 
@@ -207,7 +202,8 @@
 
     /// Clear all stored receipts.
     fn clear_receipts(&mut self) -> Result<(), Error>;
-=======
+}
+
 /// Cache profiles locally.
 pub trait ProfilesStore {
     /// Save a profile by [Uuid] and [ProfileKey].
@@ -215,5 +211,4 @@
 
     /// Retrieve a profile by [Uuid] and [ProfileKey].
     fn profile(&self, uuid: Uuid, key: ProfileKey) -> Result<Option<Profile>, Error>;
->>>>>>> 23e27933
 }