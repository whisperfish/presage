use std::{path::PathBuf, sync::Arc};

use async_trait::async_trait;
use libsignal_service::{
    models::Contact,
    prelude::{
        protocol::{
            Context, Direction, IdentityKey, IdentityKeyPair, IdentityKeyStore, PreKeyId,
            PreKeyRecord, PreKeyStore, ProtocolAddress, SessionRecord, SessionStore,
            SessionStoreExt, SignalProtocolError, SignedPreKeyId, SignedPreKeyRecord,
            SignedPreKeyStore,
        },
        Content, Uuid,
    },
    push_service::DEFAULT_DEVICE_ID,
};
use log::{debug, trace, warn};
use matrix_sdk_store_encryption::StoreCipher;
use prost::Message;
use serde::{de::DeserializeOwned, Serialize};
use sled::Batch;

use super::{ContactsStore, MessageStore, StateStore};
use crate::{manager::Registered, proto::ContentProto, store::Thread, Error, Store};

const SLED_KEY_CONTACTS: &str = "contacts";
const SLED_KEY_PRE_KEYS_OFFSET_ID: &str = "pre_keys_offset_id";
const SLED_KEY_NEXT_SIGNED_PRE_KEY_ID: &str = "next_signed_pre_key_id";
const SLED_KEY_REGISTRATION: &str = "registration";
const SLED_KEY_STORE_CIPHER: &str = "store_cipher";

const SLED_TREE_DEFAULT: &str = "state";
const SLED_TREE_PRE_KEYS: &str = "pre_keys";
const SLED_TREE_SIGNED_PRE_KEYS: &str = "signed_pre_keys";
const SLED_TREE_IDENTITIES: &str = "identities";
const SLED_TREE_SESSIONS: &str = "sessions";
const SLED_TREE_THREAD_PREFIX: &str = "threads";

#[derive(Clone)]
pub struct SledStore {
    db: Arc<sled::Db>,
    cipher: Option<Arc<StoreCipher>>,
}

impl SledStore {
    pub fn open(path: impl Into<PathBuf>) -> Result<Self, Error> {
        Self::open_with_passphrase(path, None)
    }

    pub fn open_with_passphrase(
        path: impl Into<PathBuf>,
        passphrase: Option<&str>,
    ) -> Result<Self, Error> {
        let database = sled::open(path.into())?;
        let cipher = passphrase
            .map(|p| Self::get_or_create_store_cipher(&database, p))
            .transpose()?;
        Ok(SledStore {
            db: Arc::new(database),
            cipher: cipher.map(Arc::new),
        })
    }

    fn get_or_create_store_cipher(
        database: &sled::Db,
        passphrase: &str,
    ) -> Result<StoreCipher, Error> {
        let cipher = if let Some(key) = database.get(SLED_KEY_STORE_CIPHER)? {
            StoreCipher::import(passphrase, &key)?
        } else {
            let cipher = StoreCipher::new()?;
            #[cfg(not(test))]
            let export = cipher.export(passphrase);
            #[cfg(test)]
            let export = cipher._insecure_export_fast_for_testing(passphrase);
            database.insert(SLED_KEY_STORE_CIPHER, export?)?;
            cipher
        };

        Ok(cipher)
    }

    #[cfg(test)]
    fn temporary() -> Result<Self, Error> {
        let db = sled::Config::new().temporary(true).open()?;
        Ok(Self {
            db: Arc::new(db),
            cipher: None,
        })
    }

    fn tree(&self, tree: &str) -> Result<sled::Tree, Error> {
        self.db.open_tree(tree).map_err(Error::DbError)
    }

    pub fn get<K, V>(&self, tree: &str, key: K) -> Result<Option<V>, Error>
    where
        K: AsRef<[u8]>,
        V: DeserializeOwned,
    {
        self.tree(tree)?
            .get(key.as_ref())?
            .map(|p| {
                self.cipher.as_ref().map_or_else(
                    || serde_json::from_slice(&p).map_err(Error::from),
                    |c| c.decrypt_value(&p).map_err(Error::from),
                )
            })
            .transpose()
            .map_err(Error::from)
    }

    fn insert<K, V>(&self, tree: &str, key: K, value: V) -> Result<(), Error>
    where
        K: AsRef<str>,
        V: Serialize,
    {
        trace!("inserting {}", key.as_ref());
        let encrypted_value = self.cipher.as_ref().map_or_else(
            || serde_json::to_vec(&value).map_err(Error::from),
            |c| c.encrypt_value(&value).map_err(Error::from),
        )?;
        let _ = self.tree(tree)?.insert(key.as_ref(), encrypted_value)?;
        Ok(())
    }

    fn remove<S>(&self, tree: &str, key: S) -> Result<(), Error>
    where
        S: AsRef<str>,
    {
        trace!("removing {} from db", key.as_ref());
        self.tree(tree)?.remove(key.as_ref())?;
        Ok(())
    }
}

impl StateStore<Registered> for SledStore {
    fn load_state(&self) -> Result<Registered, Error> {
        let data = self
            .db
            .get(SLED_KEY_REGISTRATION)?
            .ok_or(Error::NotYetRegisteredError)?;
        serde_json::from_slice(&data).map_err(Error::from)
    }

    fn save_state(&mut self, state: &Registered) -> Result<(), Error> {
<<<<<<< HEAD
        self.db
            .insert(SLED_KEY_REGISTRATION, serde_json::to_vec(state)?)?;
=======
        let db = self.db.try_write().expect("poisoned mutex");
        db.insert(SLED_KEY_REGISTRATION, serde_json::to_vec(state)?)?;
>>>>>>> c63904f4
        Ok(())
    }
}

const PRE_KEYS_OFFSET_ID: &str = "pre_keys_offset_id";
const NEXT_SIGNED_PRE_KEY_ID: &str = "next_signed_pre_key_id";

impl Store for SledStore {
    fn clear(&mut self) -> Result<(), Error> {
<<<<<<< HEAD
        self.db.drop_tree(SLED_TREE_DEFAULT)?;
        self.db.drop_tree(SLED_TREE_IDENTITIES)?;
        self.db.drop_tree(SLED_TREE_PRE_KEYS)?;
        self.db.drop_tree(SLED_TREE_SESSIONS)?;
        self.db.drop_tree(SLED_TREE_SIGNED_PRE_KEYS)?;
        self.db.drop_tree(SLED_TREE_PRE_KEYS)?;

=======
        let db = self.db.try_write().expect("poisoned mutex");
        db.clear()?;
>>>>>>> c63904f4
        Ok(())
    }

    fn pre_keys_offset_id(&self) -> Result<u32, Error> {
<<<<<<< HEAD
        Ok(self
            .get(SLED_TREE_DEFAULT, SLED_KEY_PRE_KEYS_OFFSET_ID)?
            .unwrap_or(0))
    }

    fn set_pre_keys_offset_id(&mut self, id: u32) -> Result<(), Error> {
        self.insert(SLED_TREE_DEFAULT, SLED_KEY_PRE_KEYS_OFFSET_ID, id)
    }

    fn next_signed_pre_key_id(&self) -> Result<u32, Error> {
        Ok(self
            .get(SLED_TREE_DEFAULT, SLED_KEY_NEXT_SIGNED_PRE_KEY_ID)?
            .unwrap_or(0))
    }

    fn set_next_signed_pre_key_id(&mut self, id: u32) -> Result<(), Error> {
        self.insert(SLED_TREE_DEFAULT, SLED_KEY_NEXT_SIGNED_PRE_KEY_ID, id)
=======
        Ok(self.get_u32(PRE_KEYS_OFFSET_ID)?.unwrap_or(0))
    }

    fn set_pre_keys_offset_id(&mut self, id: u32) -> Result<(), Error> {
        self.insert_u32(PRE_KEYS_OFFSET_ID, id)
    }

    fn next_signed_pre_key_id(&self) -> Result<u32, Error> {
        Ok(self.get_u32(NEXT_SIGNED_PRE_KEY_ID)?.unwrap_or(0))
    }

    fn set_next_signed_pre_key_id(&mut self, id: u32) -> Result<(), Error> {
        self.insert_u32(NEXT_SIGNED_PRE_KEY_ID, id)
>>>>>>> c63904f4
    }
}

impl ContactsStore for SledStore {
    fn save_contacts(&mut self, contacts: impl Iterator<Item = Contact>) -> Result<(), Error> {
        let tree = self.db.open_tree(SLED_KEY_CONTACTS)?;
        for contact in contacts {
            if let Some(uuid) = contact.address.uuid {
                tree.insert(uuid.to_string(), serde_json::to_vec(&contact)?)?;
            } else {
                warn!("skipping contact {:?} without uuid", contact);
            }
        }
        debug!("saved contacts");
        Ok(())
    }

    fn contacts(&self) -> Result<Vec<Contact>, Error> {
        Ok(self
            .db
            .open_tree(SLED_KEY_CONTACTS)?
            .iter()
            .filter_map(Result::ok)
            .filter_map(|(_key, buf)| serde_json::from_slice(&buf).ok())
            .collect())
    }

    fn contact_by_id(&self, id: Uuid) -> Result<Option<Contact>, Error> {
        Ok(
            if let Some(buf) = self.db.open_tree(SLED_KEY_CONTACTS)?.get(id.to_string())? {
                let contact = serde_json::from_slice(&buf)?;
                Some(contact)
            } else {
                None
            },
        )
    }
}

#[async_trait(?Send)]
impl PreKeyStore for SledStore {
    async fn get_pre_key(
        &self,
        prekey_id: PreKeyId,
        _ctx: Context,
    ) -> Result<PreKeyRecord, SignalProtocolError> {
        let buf: Vec<u8> = self
            .get(SLED_TREE_PRE_KEYS, prekey_id.to_string())
            .ok()
            .flatten()
            .ok_or(SignalProtocolError::InvalidPreKeyId)?;

        PreKeyRecord::deserialize(&buf)
    }

    async fn save_pre_key(
        &mut self,
        prekey_id: PreKeyId,
        record: &PreKeyRecord,
        _ctx: Context,
    ) -> Result<(), SignalProtocolError> {
        self.insert(
            SLED_TREE_PRE_KEYS,
            prekey_id.to_string(),
            record.serialize()?,
        )
        .expect("failed to store pre-key");
        Ok(())
    }

    async fn remove_pre_key(
        &mut self,
        prekey_id: PreKeyId,
        _ctx: Context,
    ) -> Result<(), SignalProtocolError> {
        self.remove(SLED_TREE_PRE_KEYS, prekey_id.to_string())
            .expect("failed to remove pre-key");
        Ok(())
    }
}

#[async_trait(?Send)]
impl SignedPreKeyStore for SledStore {
    async fn get_signed_pre_key(
        &self,
        signed_prekey_id: SignedPreKeyId,
        _ctx: Context,
    ) -> Result<SignedPreKeyRecord, SignalProtocolError> {
        let buf: Vec<u8> = self
            .get(SLED_TREE_SIGNED_PRE_KEYS, signed_prekey_id.to_string())
            .ok()
            .flatten()
            .ok_or(SignalProtocolError::InvalidSignedPreKeyId)?;
        SignedPreKeyRecord::deserialize(&buf)
    }

    async fn save_signed_pre_key(
        &mut self,
        signed_prekey_id: SignedPreKeyId,
        record: &SignedPreKeyRecord,
        _ctx: Context,
    ) -> Result<(), SignalProtocolError> {
        self.insert(
            SLED_TREE_SIGNED_PRE_KEYS,
            signed_prekey_id.to_string(),
            record.serialize()?,
        )
        .map_err(|e| {
            log::error!("sled error: {}", e);
            SignalProtocolError::InvalidState("save_signed_pre_key", "sled error".into())
        })
    }
}

#[async_trait(?Send)]
impl SessionStore for SledStore {
    async fn load_session(
        &self,
        address: &ProtocolAddress,
        _ctx: Context,
    ) -> Result<Option<SessionRecord>, SignalProtocolError> {
        trace!("loading session {}", address);
        self.get(SLED_TREE_SESSIONS, address.to_string())
            .map_err(Error::into_signal_error)?
            .map(|b: Vec<u8>| SessionRecord::deserialize(&b))
            .transpose()
    }

    async fn store_session(
        &mut self,
        address: &ProtocolAddress,
        record: &SessionRecord,
        _ctx: Context,
    ) -> Result<(), SignalProtocolError> {
        trace!("storing session {}", address);
        self.insert(SLED_TREE_SESSIONS, address.to_string(), record.serialize()?)
            .map_err(Error::into_signal_error)
    }
}

#[async_trait]
impl SessionStoreExt for SledStore {
    async fn get_sub_device_sessions(&self, name: &str) -> Result<Vec<u32>, SignalProtocolError> {
        let session_prefix = format!("{name}.");
        log::info!("get_sub_device_sessions {}", session_prefix);
        let session_ids: Vec<u32> = self
            .tree(SLED_TREE_SESSIONS)
            .map_err(Error::into_signal_error)?
            .scan_prefix(&session_prefix)
            .filter_map(|r| {
                let (key, _) = r.ok()?;
                let key_str = String::from_utf8_lossy(&key);
                let device_id = key_str.strip_prefix(&session_prefix)?;
                device_id.parse().ok()
            })
            .filter(|d| *d != DEFAULT_DEVICE_ID)
            .collect();
        Ok(session_ids)
    }

    async fn delete_session(&self, address: &ProtocolAddress) -> Result<(), SignalProtocolError> {
        trace!("deleting session {}", address);
        self.tree(SLED_TREE_SESSIONS)
            .map_err(Error::into_signal_error)?
            .remove(address.to_string())
            .map_err(|_e| SignalProtocolError::SessionNotFound(address.clone()))?;
        Ok(())
    }

    async fn delete_all_sessions(&self, name: &str) -> Result<usize, SignalProtocolError> {
        let tree = self
            .tree(SLED_TREE_SESSIONS)
            .map_err(Error::into_signal_error)?;

        let mut batch = Batch::default();

        self.tree(SLED_TREE_SESSIONS)
            .map_err(Error::into_signal_error)?
            .scan_prefix(name)
            .filter_map(|r| {
                let (key, _) = r.ok()?;
                Some(key)
            })
            .for_each(|k| batch.remove(k));

        self.db
            .apply_batch(batch)
            .map_err(Error::DbError)
            .map_err(Error::into_signal_error)?;

        let len = tree.len();
        tree.clear().map_err(|_e| {
            SignalProtocolError::InvalidSessionStructure("failed to delete all sessions")
        })?;
        Ok(len)
    }
}

#[async_trait(?Send)]
impl IdentityKeyStore for SledStore {
    async fn get_identity_key_pair(
        &self,
        _ctx: Context,
    ) -> Result<IdentityKeyPair, SignalProtocolError> {
        trace!("getting identity_key_pair");
        let state = self.load_state().map_err(|e| {
            SignalProtocolError::InvalidState("failed to load presage state", e.to_string())
        })?;
        Ok(IdentityKeyPair::new(
            IdentityKey::new(state.public_key),
            state.private_key,
        ))
    }

    async fn get_local_registration_id(&self, _ctx: Context) -> Result<u32, SignalProtocolError> {
        let state = self.load_state().map_err(|e| {
            SignalProtocolError::InvalidState("failed to load presage state", e.to_string())
        })?;
        Ok(state.registration_id)
    }

    async fn save_identity(
        &mut self,
        address: &ProtocolAddress,
        identity_key: &IdentityKey,
        _ctx: Context,
    ) -> Result<bool, SignalProtocolError> {
        trace!("saving identity");
        self.insert(
            SLED_TREE_IDENTITIES,
            address.to_string(),
            identity_key.serialize(),
        )
        .map_err(|e| {
            log::error!("error saving identity for {:?}: {}", address, e);
            SignalProtocolError::InvalidState("save_identity", "failed to save identity".into())
        })?;
        trace!("saved identity");
        Ok(false)
    }

    async fn is_trusted_identity(
        &self,
        address: &ProtocolAddress,
        right_identity_key: &IdentityKey,
        _direction: Direction,
        _ctx: Context,
    ) -> Result<bool, SignalProtocolError> {
        match self
            .get(SLED_TREE_IDENTITIES, address.to_string())
            .map_err(Error::into_signal_error)?
            .map(|b: Vec<u8>| IdentityKey::decode(&b))
            .transpose()?
        {
            None => {
                // when we encounter a new identity, we trust it by default
                warn!("trusting new identity {:?}", address);
                Ok(true)
            }
            Some(left_identity_key) => Ok(left_identity_key == *right_identity_key),
        }
    }

    async fn get_identity(
        &self,
        address: &ProtocolAddress,
        _ctx: Context,
    ) -> Result<Option<IdentityKey>, SignalProtocolError> {
        self.get(SLED_TREE_IDENTITIES, address.to_string())
            .map_err(Error::into_signal_error)?
            .map(|b: Vec<u8>| IdentityKey::decode(&b))
            .transpose()
    }
}

fn thread_key(t: &Thread) -> Vec<u8> {
    let mut bytes = SLED_TREE_THREAD_PREFIX.as_bytes().to_owned();
    bytes.append(&mut t.into());
    bytes
}

impl MessageStore for SledStore {
    type MessagesIter = SledMessagesIter;

    fn save_message(&mut self, thread: &Thread, message: Content) -> Result<(), Error> {
        log::trace!(
            "Storing a message with thread: {:?}, timestamp: {}",
            thread,
            message.metadata.timestamp,
        );

<<<<<<< HEAD
        let tree_thread = self.db.open_tree(thread_key(thread))?;
=======
        let tree_thread = self
            .db
            .try_read()
            .expect("poisoned mutex")
            .open_tree(thread_key(thread))?;
>>>>>>> c63904f4

        let timestamp_bytes = message.metadata.timestamp.to_be_bytes();
        let proto: ContentProto = message.into();
        tree_thread.insert(timestamp_bytes, proto.encode_to_vec())?;
        Ok(())
    }

    fn delete_message(&mut self, thread: &Thread, timestamp: u64) -> Result<bool, Error> {
        Ok(self
            .db
            .open_tree(thread_key(thread))?
            .remove(timestamp.to_be_bytes())?
            .is_some())
    }

    fn message(
        &self,
        thread: &Thread,
        timestamp: u64,
    ) -> Result<Option<libsignal_service::prelude::Content>, Error> {
        let tree_thread = self.db.open_tree(thread_key(thread))?;
        // Big-Endian needed, otherwise wrong ordering in sled.
        let val = tree_thread.get(timestamp.to_be_bytes())?;
        if let Some(val) = val {
            let proto = ContentProto::decode(&val[..])?;
            let content = proto.try_into()?;
            Ok(Some(content))
        } else {
            Ok(None)
        }
    }

    fn messages(&self, thread: &Thread, from: Option<u64>) -> Result<Self::MessagesIter, Error> {
        let tree_thread = self.db.open_tree(thread_key(thread))?;
        let iter = if let Some(from) = from {
            tree_thread.range(..from.to_be_bytes())
        } else {
            tree_thread.range::<&[u8], std::ops::RangeFull>(..)
        };
        Ok(SledMessagesIter(iter.rev()))
    }
}

pub struct SledMessagesIter(std::iter::Rev<sled::Iter>);

impl Iterator for SledMessagesIter {
    // TODO: If error, throw away the rest. Maybe return Result<Content, Error>?
    type Item = Content;

    fn next(&mut self) -> Option<Self::Item> {
        let ivec = self.0.next()?.ok()?.1;
        let proto = ContentProto::decode(&*ivec).ok()?;
        proto.try_into().ok()
    }
}

#[cfg(test)]
mod tests {
    use core::fmt;

    use libsignal_service::prelude::protocol::{
        self, Direction, IdentityKeyStore, PreKeyRecord, PreKeyStore, SessionRecord, SessionStore,
        SignedPreKeyRecord, SignedPreKeyStore,
    };
    use quickcheck::{Arbitrary, Gen};

    use super::SledStore;

    #[derive(Debug, Clone)]
    struct ProtocolAddress(protocol::ProtocolAddress);

    #[derive(Clone)]
    struct KeyPair(protocol::KeyPair);

    impl fmt::Debug for KeyPair {
        fn fmt(&self, f: &mut fmt::Formatter<'_>) -> fmt::Result {
            writeln!(f, "{}", base64::encode(self.0.public_key.serialize()))
        }
    }

    impl Arbitrary for ProtocolAddress {
        fn arbitrary(g: &mut Gen) -> Self {
            let name: String = Arbitrary::arbitrary(g);
            let device_id: u32 = Arbitrary::arbitrary(g);
            ProtocolAddress(protocol::ProtocolAddress::new(name, device_id.into()))
        }
    }

    impl Arbitrary for KeyPair {
        fn arbitrary(_g: &mut Gen) -> Self {
            // Gen is not rand::CryptoRng here, see https://github.com/BurntSushi/quickcheck/issues/241
            KeyPair(protocol::KeyPair::generate(&mut rand::thread_rng()))
        }
    }

    #[quickcheck_async::tokio]
    async fn test_save_get_trust_identity(addr: ProtocolAddress, key_pair: KeyPair) -> bool {
        let mut db = SledStore::temporary().unwrap();
        let identity_key = protocol::IdentityKey::new(key_pair.0.public_key);
        db.save_identity(&addr.0, &identity_key, None)
            .await
            .unwrap();
        let id = db.get_identity(&addr.0, None).await.unwrap().unwrap();
        if id != identity_key {
            return false;
        }
        db.is_trusted_identity(&addr.0, &id, Direction::Receiving, None)
            .await
            .unwrap()
    }

    #[quickcheck_async::tokio]
    async fn test_store_load_session(addr: ProtocolAddress) -> bool {
        let session = SessionRecord::new_fresh();

        let mut db = SledStore::temporary().unwrap();
        db.store_session(&addr.0, &session, None).await.unwrap();
        if db.load_session(&addr.0, None).await.unwrap().is_none() {
            return false;
        }
        let loaded_session = db.load_session(&addr.0, None).await.unwrap().unwrap();
        session.serialize().unwrap() == loaded_session.serialize().unwrap()
    }

    #[quickcheck_async::tokio]
    async fn test_prekey_store(id: u32, key_pair: KeyPair) -> bool {
        let id = id.into();
        let mut db = SledStore::temporary().unwrap();
        let pre_key_record = PreKeyRecord::new(id, &key_pair.0);
        db.save_pre_key(id, &pre_key_record, None).await.unwrap();
        if db.get_pre_key(id, None).await.unwrap().serialize().unwrap()
            != pre_key_record.serialize().unwrap()
        {
            return false;
        }

        db.remove_pre_key(id, None).await.unwrap();
        db.get_pre_key(id, None).await.is_err()
    }

    #[quickcheck_async::tokio]
    async fn test_signed_prekey_store(
        id: u32,
        timestamp: u64,
        key_pair: KeyPair,
        signature: Vec<u8>,
    ) -> bool {
        let mut db = SledStore::temporary().unwrap();
        let id = id.into();
        let signed_pre_key_record = SignedPreKeyRecord::new(id, timestamp, &key_pair.0, &signature);
        db.save_signed_pre_key(id, &signed_pre_key_record, None)
            .await
            .unwrap();

        db.get_signed_pre_key(id, None)
            .await
            .unwrap()
            .serialize()
            .unwrap()
            == signed_pre_key_record.serialize().unwrap()
    }
}<|MERGE_RESOLUTION|>--- conflicted
+++ resolved
@@ -144,23 +144,14 @@
     }
 
     fn save_state(&mut self, state: &Registered) -> Result<(), Error> {
-<<<<<<< HEAD
         self.db
             .insert(SLED_KEY_REGISTRATION, serde_json::to_vec(state)?)?;
-=======
-        let db = self.db.try_write().expect("poisoned mutex");
-        db.insert(SLED_KEY_REGISTRATION, serde_json::to_vec(state)?)?;
->>>>>>> c63904f4
-        Ok(())
-    }
-}
-
-const PRE_KEYS_OFFSET_ID: &str = "pre_keys_offset_id";
-const NEXT_SIGNED_PRE_KEY_ID: &str = "next_signed_pre_key_id";
+        Ok(())
+    }
+}
 
 impl Store for SledStore {
     fn clear(&mut self) -> Result<(), Error> {
-<<<<<<< HEAD
         self.db.drop_tree(SLED_TREE_DEFAULT)?;
         self.db.drop_tree(SLED_TREE_IDENTITIES)?;
         self.db.drop_tree(SLED_TREE_PRE_KEYS)?;
@@ -168,15 +159,10 @@
         self.db.drop_tree(SLED_TREE_SIGNED_PRE_KEYS)?;
         self.db.drop_tree(SLED_TREE_PRE_KEYS)?;
 
-=======
-        let db = self.db.try_write().expect("poisoned mutex");
-        db.clear()?;
->>>>>>> c63904f4
         Ok(())
     }
 
     fn pre_keys_offset_id(&self) -> Result<u32, Error> {
-<<<<<<< HEAD
         Ok(self
             .get(SLED_TREE_DEFAULT, SLED_KEY_PRE_KEYS_OFFSET_ID)?
             .unwrap_or(0))
@@ -194,21 +180,6 @@
 
     fn set_next_signed_pre_key_id(&mut self, id: u32) -> Result<(), Error> {
         self.insert(SLED_TREE_DEFAULT, SLED_KEY_NEXT_SIGNED_PRE_KEY_ID, id)
-=======
-        Ok(self.get_u32(PRE_KEYS_OFFSET_ID)?.unwrap_or(0))
-    }
-
-    fn set_pre_keys_offset_id(&mut self, id: u32) -> Result<(), Error> {
-        self.insert_u32(PRE_KEYS_OFFSET_ID, id)
-    }
-
-    fn next_signed_pre_key_id(&self) -> Result<u32, Error> {
-        Ok(self.get_u32(NEXT_SIGNED_PRE_KEY_ID)?.unwrap_or(0))
-    }
-
-    fn set_next_signed_pre_key_id(&mut self, id: u32) -> Result<(), Error> {
-        self.insert_u32(NEXT_SIGNED_PRE_KEY_ID, id)
->>>>>>> c63904f4
     }
 }
 
@@ -500,19 +471,13 @@
             message.metadata.timestamp,
         );
 
-<<<<<<< HEAD
-        let tree_thread = self.db.open_tree(thread_key(thread))?;
-=======
-        let tree_thread = self
-            .db
-            .try_read()
-            .expect("poisoned mutex")
-            .open_tree(thread_key(thread))?;
->>>>>>> c63904f4
-
         let timestamp_bytes = message.metadata.timestamp.to_be_bytes();
         let proto: ContentProto = message.into();
-        tree_thread.insert(timestamp_bytes, proto.encode_to_vec())?;
+
+        self.db
+            .open_tree(thread_key(thread))?
+            .insert(timestamp_bytes, proto.encode_to_vec())?;
+
         Ok(())
     }
 
