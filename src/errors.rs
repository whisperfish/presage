--- conflicted
+++ resolved
@@ -1,6 +1,9 @@
 use std::borrow::Cow;
 
-use libsignal_service::{models::ParseContactError, prelude::protocol::SignalProtocolError};
+use libsignal_service::{
+    models::ParseContactError,
+    prelude::{protocol::SignalProtocolError, Uuid},
+};
 
 #[derive(thiserror::Error, Debug)]
 #[non_exhaustive]
@@ -65,13 +68,8 @@
     MigrationConflict,
     #[error("I/O error: {0}")]
     FsError(#[from] fs_extra::error::Error),
-<<<<<<< HEAD
-    #[error("Could not find a contact with the given UUID")]
-    ContactNotFound,
-=======
     #[error("timeout: {0}")]
     Timeout(#[from] tokio::time::error::Elapsed),
->>>>>>> 842255e5
 }
 
 impl Error {
