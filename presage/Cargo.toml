--- conflicted
+++ resolved
@@ -7,11 +7,7 @@
 license = "AGPL-3.0-only"
 
 [dependencies]
-<<<<<<< HEAD
-libsignal-service = { git = "https://github.com/whisperfish/libsignal-service-rs", rev = "4edc3c7" }
-=======
 libsignal-service = { git = "https://github.com/whisperfish/libsignal-service-rs", rev = "68d5d835edf40b3ad0d0386965a779c18fd40ae8" }
->>>>>>> 123c1f92
 
 base64 = "0.22"
 futures = "0.3"
