use std::fmt;
use std::sync::{Arc, OnceLock};
use std::time::{SystemTime, UNIX_EPOCH};

use futures::{future, AsyncReadExt, Stream, StreamExt};
<<<<<<< HEAD
use libsignal_service::{
    attachment_cipher::decrypt_in_place,
    cipher,
    configuration::{ServiceConfiguration, SignalServers, SignalingKey},
    content::{Content, ContentBody, DataMessageFlags, Metadata},
    groups_v2::{decrypt_group, GroupsManager, InMemoryCredentialsCache},
    messagepipe::{Incoming, MessagePipe, ServiceCredentials},
    prelude::{phonenumber::PhoneNumber, DeviceId, MessageSenderError, ProtobufMessage, Uuid},
    profile_cipher::ProfileCipher,
    proto::{
        data_message::Delete,
        sync_message::{self, sticker_pack_operation, StickerPackOperation},
        AttachmentPointer, DataMessage, EditMessage, GroupContextV2, NullMessage, SyncMessage,
        Verified,
    },
    protocol::{Aci, IdentityKeyStore, SenderCertificate, ServiceId, ServiceIdKind},
    provisioning::{generate_registration_id, ProvisioningError},
    push_service::{
        AccountAttributes, DeviceCapabilities, DeviceInfo, PushService, ServiceError, ServiceIds,
        WhoAmIResponse, DEFAULT_DEVICE_ID,
    },
    receiver::MessageReceiver,
    sender::{AttachmentSpec, AttachmentUploadError},
    sticker_cipher::derive_key,
    unidentified_access::UnidentifiedAccess,
    utils::serde_signaling_key,
    websocket::SignalWebSocket,
    zkgroup::{
        groups::{GroupMasterKey, GroupSecretParams},
        profiles::ProfileKey,
    },
    AccountManager, Profile, ServiceIdExt,
};
use rand::rngs::ThreadRng;
=======
use libsignal_service::configuration::{ServiceConfiguration, SignalServers, SignalingKey};
use libsignal_service::content::{Content, ContentBody, DataMessageFlags, Metadata};
use libsignal_service::groups_v2::{decrypt_group, GroupsManager, InMemoryCredentialsCache};
use libsignal_service::messagepipe::{Incoming, MessagePipe, ServiceCredentials};
use libsignal_service::prelude::phonenumber::PhoneNumber;
use libsignal_service::prelude::{MessageSenderError, ProtobufMessage, Uuid};
use libsignal_service::profile_cipher::ProfileCipher;
use libsignal_service::proto::data_message::Delete;
use libsignal_service::proto::{
    sync_message::{self, sticker_pack_operation, StickerPackOperation},
    AttachmentPointer, DataMessage, EditMessage, GroupContextV2, NullMessage, SyncMessage,
    Verified,
};
use libsignal_service::protocol::{
    Aci, IdentityKeyStore, SenderCertificate, ServiceId, ServiceIdKind,
};
use libsignal_service::provisioning::{generate_registration_id, ProvisioningError};
use libsignal_service::push_service::{
    AccountAttributes, DeviceCapabilities, DeviceInfo, PushService, ServiceError, ServiceIds,
    WhoAmIResponse, DEFAULT_DEVICE_ID,
};
use libsignal_service::receiver::MessageReceiver;
use libsignal_service::sender::{AttachmentSpec, AttachmentUploadError};
use libsignal_service::sticker_cipher::derive_key;
use libsignal_service::unidentified_access::UnidentifiedAccess;
use libsignal_service::utils::serde_signaling_key;
use libsignal_service::websocket::SignalWebSocket;
use libsignal_service::zkgroup::groups::{GroupMasterKey, GroupSecretParams};
use libsignal_service::zkgroup::profiles::ProfileKey;
use libsignal_service::{attachment_cipher::decrypt_in_place, sender::MessageSender};
use libsignal_service::{cipher, AccountManager, Profile, ServiceIdExt};
use rand::thread_rng;
>>>>>>> 123c1f92
use serde::{Deserialize, Serialize};
use sha2::Digest;
use tokio::sync::Mutex;
use tracing::{debug, error, info, trace, warn};
use url::Url;

use crate::model::contacts::Contact;
use crate::serde::serde_profile_key;
use crate::store::{ContentsStore, Sticker, StickerPack, StickerPackManifest, Store, Thread};
use crate::{model::groups::Group, AvatarBytes, Error, Manager};

pub use crate::model::messages::Received;

type ServiceCipher<S> = cipher::ServiceCipher<S>;
<<<<<<< HEAD
type MessageSender<S> = libsignal_service::prelude::MessageSender<S>;
=======
>>>>>>> 123c1f92

#[derive(Clone, Debug, PartialEq, Eq)]
pub enum RegistrationType {
    Primary,
    Secondary,
}

/// Manager state when the client is registered and can send and receive messages from Signal
pub struct Registered {
    pub(crate) identified_push_service: OnceLock<PushService>,
    pub(crate) unidentified_push_service: OnceLock<PushService>,
    pub(crate) identified_websocket: Arc<Mutex<Option<SignalWebSocket>>>,
    pub(crate) unidentified_websocket: Arc<Mutex<Option<SignalWebSocket>>>,
    pub(crate) unidentified_sender_certificate: Arc<Mutex<Option<SenderCertificate>>>,

    pub(crate) data: RegistrationData,
}

impl fmt::Debug for Registered {
    fn fmt(&self, f: &mut fmt::Formatter<'_>) -> fmt::Result {
        f.debug_struct("Registered").finish_non_exhaustive()
    }
}

impl Registered {
    pub(crate) fn with_data(data: RegistrationData) -> Self {
        Self {
            identified_push_service: Default::default(),
            unidentified_push_service: Default::default(),
            identified_websocket: Default::default(),
            unidentified_websocket: Default::default(),
            unidentified_sender_certificate: Default::default(),
            data,
        }
    }

    fn service_configuration(&self) -> ServiceConfiguration {
        self.data.signal_servers.into()
    }

    pub fn device_id(&self) -> DeviceId {
        self.data
            .device_id
            .and_then(|d| d.try_into().ok())
            .unwrap_or(*DEFAULT_DEVICE_ID)
    }

    pub(crate) fn identified_push_service(&self) -> PushService {
        self.identified_push_service
            .get_or_init(|| {
                PushService::new(
                    self.service_configuration(),
                    Some(self.credentials()),
                    crate::USER_AGENT,
                )
            })
            .clone()
    }

    pub(crate) fn credentials(&self) -> ServiceCredentials {
        ServiceCredentials {
            aci: Some(self.data.service_ids.aci),
            pni: Some(self.data.service_ids.pni),
            phonenumber: self.data.phone_number.clone(),
            password: Some(self.data.password.clone()),
            signaling_key: Some(self.data.signaling_key),
            device_id: self.data.device_id.and_then(|d| d.try_into().ok()),
        }
    }

    pub(crate) async fn set_account_attributes<S: Store>(
        &mut self,
        store: &mut S,
    ) -> Result<(), Error<S::Error>> {
        trace!("setting account attributes");
        let mut account_manager =
            AccountManager::new(self.identified_push_service(), Some(self.data.profile_key));

        let pni_registration_id = if let Some(pni_registration_id) = self.data.pni_registration_id {
            pni_registration_id
        } else {
            info!("migrating to PNI");
            let pni_registration_id = generate_registration_id(&mut rand::rng());
            store.save_registration_data(&self.data).await?;
            pni_registration_id
        };

        account_manager
            .set_account_attributes(AccountAttributes {
                name: self.data.device_name().map(|d| d.to_string()),
                registration_id: self.data.registration_id,
                pni_registration_id,
                signaling_key: None,
                voice: false,
                video: false,
                fetches_messages: true,
                pin: None,
                registration_lock: None,
                unidentified_access_key: Some(self.data.profile_key.derive_access_key().to_vec()),
                unrestricted_unidentified_access: false,
                discoverable_by_phone_number: true,
                capabilities: DeviceCapabilities {
                    gift_badges: true,
                    payment_activation: false,
                    pni: true,
                    sender_key: true,
                    stories: false,
                    ..Default::default()
                },
            })
            .await?;

        if self.data.pni_registration_id.is_none() {
            debug!("fetching PNI UUID and updating state");
            let whoami = self.identified_push_service().whoami().await?;
            self.data.service_ids.pni = whoami.pni;
            store.save_registration_data(&self.data).await?;
        }

        trace!("done setting account attributes");
        Ok(())
    }
}

/// Registration data like device name, and credentials to connect to Signal
#[derive(Serialize, Deserialize, Clone)]
pub struct RegistrationData {
    pub signal_servers: SignalServers,
    pub device_name: Option<String>,
    pub phone_number: PhoneNumber,
    #[serde(flatten)]
    pub service_ids: ServiceIds,
    pub(crate) password: String,
    #[serde(with = "serde_signaling_key")]
    pub(crate) signaling_key: SignalingKey,
    pub device_id: Option<u32>,
    pub registration_id: u32,
    #[serde(default)]
    pub pni_registration_id: Option<u32>,
    #[serde(with = "serde_profile_key")]
    pub(crate) profile_key: ProfileKey,
}

impl RegistrationData {
    /// Our own profile key
    pub fn profile_key(&self) -> ProfileKey {
        self.profile_key
    }

    /// The name of the device (if linked as secondary)
    pub fn device_name(&self) -> Option<&str> {
        self.device_name.as_deref()
    }
}

impl<S: Store> Manager<S, Registered> {
    /// Loads a previously registered account from the implemented [Store].
    ///
    /// Returns a instance of [Manager] you can use to send & receive messages.
    pub async fn load_registered(mut store: S) -> Result<Self, Error<S::Error>> {
        let registration_data = store
            .load_registration_data()
            .await?
            .ok_or(Error::NotYetRegisteredError)?;

        let mut registered = Registered::with_data(registration_data);
        if registered.data.pni_registration_id.is_none() {
            registered.set_account_attributes(&mut store).await?;
        }
        if let Some(sender_certificate) = store.sender_certificate().await? {
            registered
                .unidentified_sender_certificate
                .lock()
                .await
                .replace(sender_certificate);
        }

        let mut manager = Self {
            store,
            state: Arc::new(registered),
        };

        manager.register_pre_keys().await?;

        Ok(manager)
    }

    /// Returns a handle to the [Store] implementation.
    pub fn store(&self) -> &S {
        &self.store
    }

    /// Returns a handle on the [RegistrationData].
    pub fn registration_data(&self) -> &RegistrationData {
        &self.state.data
    }

    /// Returns a clone of a cached push service (with credentials).
    ///
    /// If no service is yet cached, it will create and cache one.
    fn identified_push_service(&self) -> PushService {
        self.state.identified_push_service()
    }

    /// Returns a clone of a cached push service (without credentials).
    ///
    /// If no service is yet cached, it will create and cache one.
    fn unidentified_push_service(&self) -> PushService {
        self.state
            .unidentified_push_service
            .get_or_init(|| {
                PushService::new(self.state.service_configuration(), None, crate::USER_AGENT)
            })
            .clone()
    }

    /// Returns the current identified websocket, or creates a new one
    ///
    /// A new one is created if the current websocket is closed, or if there is none yet.
    async fn identified_websocket(
        &self,
        require_unused: bool,
    ) -> Result<SignalWebSocket, Error<S::Error>> {
        let mut identified_ws = self.state.identified_websocket.lock().await;
        match identified_ws
            .as_ref()
            .filter(|ws| !ws.is_closed())
            .filter(|ws| !(require_unused && ws.is_used()))
        {
            Some(ws) => Ok(ws.clone()),
            None => {
                let headers = &[("X-Signal-Receive-Stories", "false")];
                let ws = self
                    .identified_push_service()
                    .ws(
                        "/v1/websocket/",
                        "/v1/keepalive",
                        headers,
                        Some(self.credentials()),
                    )
                    .await?;
                identified_ws.replace(ws.clone());
                debug!("initialized identified websocket");

                Ok(ws)
            }
        }
    }

    /// Returns the current unidentified websocket, or creates a new one
    ///
    /// A new one is created if the current websocket is closed, or if there is none yet.
    async fn unidentified_websocket(&self) -> Result<SignalWebSocket, Error<S::Error>> {
        let mut unidentified_ws = self.state.unidentified_websocket.lock().await;
        match unidentified_ws.as_ref().filter(|ws| !ws.is_closed()) {
            Some(ws) => Ok(ws.clone()),
            None => {
                let ws = self
                    .unidentified_push_service()
                    .ws("/v1/websocket/", "/v1/keepalive", &[], None)
                    .await?;
                unidentified_ws.replace(ws.clone());
                debug!("initialized unidentified websocket");

                Ok(ws)
            }
        }
    }

    pub(crate) async fn register_pre_keys(&mut self) -> Result<(), Error<S::Error>> {
        trace!("registering pre keys");
        let mut account_manager = AccountManager::new(
            self.identified_push_service(),
            Some(self.state.data.profile_key),
        );

        let mut rng = rand::rng();

        account_manager
            .update_pre_key_bundle(
                &mut self.store.aci_protocol_store(),
                ServiceIdKind::Aci,
                true,
                &mut rng,
            )
            .await?;

        account_manager
            .update_pre_key_bundle(
                &mut self.store.pni_protocol_store(),
                ServiceIdKind::Pni,
                true,
                &mut rng,
            )
            .await?;

        trace!("registered pre keys");
        Ok(())
    }

    /// Request the primary device to encrypt & send all of its contacts.
    ///
    /// **Note**: If successful, the contacts are not yet received and stored, but will only be
    /// processed when they're received after polling on the
    pub async fn request_contacts(&mut self) -> Result<(), Error<S::Error>> {
        trace!("requesting contacts sync");
        let sync_message = SyncMessage {
            request: Some(sync_message::Request {
                r#type: Some(sync_message::request::Type::Contacts.into()),
            }),
            ..SyncMessage::with_padding(&mut rand::rng())
        };

        let timestamp = SystemTime::now()
            .duration_since(UNIX_EPOCH)
            .expect("Time went backwards")
            .as_millis() as u64;

        self.send_message(self.state.data.service_ids.aci(), sync_message, timestamp)
            .await?;

        Ok(())
    }

    async fn sender_certificate(&self) -> Result<SenderCertificate, Error<S::Error>> {
        let needs_renewal = |sender_certificate: Option<&SenderCertificate>| -> bool {
            if sender_certificate.is_none() {
                return true;
            }

            let seconds_since_epoch = SystemTime::now()
                .duration_since(UNIX_EPOCH)
                .expect("Time went backwards")
                .as_secs();

            if let Some(expiration) = sender_certificate.and_then(|s| s.expiration().ok()) {
                expiration.epoch_millis() / 1000 <= seconds_since_epoch + 600
            } else {
                true
            }
        };

        let mut unidentified_sender_certificate =
            self.state.unidentified_sender_certificate.lock().await;
        if needs_renewal(unidentified_sender_certificate.as_ref()) {
            let sender_certificate = self
                .identified_push_service()
                .get_uuid_only_sender_certificate()
                .await?;
            self.store
                .save_sender_certificate(&sender_certificate)
                .await?;
            unidentified_sender_certificate.replace(sender_certificate);
        }

        Ok(unidentified_sender_certificate
            .clone()
            .expect("logic error"))
    }

    pub async fn submit_recaptcha_challenge(
        &self,
        token: &str,
        captcha: &str,
    ) -> Result<(), Error<S::Error>> {
        let mut account_manager = AccountManager::new(self.identified_push_service(), None);
        account_manager
            .submit_recaptcha_challenge(token, captcha)
            .await?;
        Ok(())
    }

    /// Fetches basic information on the registered device.
    pub async fn whoami(&self) -> Result<WhoAmIResponse, Error<S::Error>> {
        Ok(self.identified_push_service().whoami().await?)
    }

    pub fn device_id(&self) -> DeviceId {
        self.state.device_id()
    }

    /// Fetches the profile (name, about, status emoji) of the registered user.
    pub async fn retrieve_profile(&mut self) -> Result<Profile, Error<S::Error>> {
        self.retrieve_profile_by_uuid(self.state.data.service_ids.aci, self.state.data.profile_key)
            .await
    }

    /// Fetches the profile of the provided user by UUID and profile key.
    pub async fn retrieve_profile_by_uuid(
        &mut self,
        aci: impl Into<Aci>,
        profile_key: ProfileKey,
    ) -> Result<Profile, Error<S::Error>> {
        let aci = aci.into();

        // Check if profile is cached.
        // TODO: Create a migration in the store removing all profiles.
        // TODO: Is there some way to know if this is outdated?
        if let Some(profile) = self
            .store
            .profile(aci.into(), profile_key)
            .await
            .ok()
            .flatten()
        {
            return Ok(profile);
        }

        let mut account_manager =
            AccountManager::new(self.identified_push_service(), Some(profile_key));

        let profile = account_manager.retrieve_profile(aci).await?;

        let _ = self
            .store
            .save_profile(aci.into(), profile_key, profile.clone())
            .await;
        Ok(profile)
    }

    pub async fn retrieve_group_avatar(
        &mut self,
        context: GroupContextV2,
    ) -> Result<Option<AvatarBytes>, Error<S::Error>> {
        let master_key_bytes = context
            .master_key()
            .try_into()
            .expect("Master key bytes to be of size 32.");

        // Check if group avatar is cached.
        // TODO: Is there some way to know if this is outdated?
        if let Some(avatar) = self
            .store
            .group_avatar(master_key_bytes)
            .await
            .ok()
            .flatten()
        {
            return Ok(Some(avatar));
        }

        let mut gm = self.groups_manager()?;
        let Some(group) = upsert_group(
            &self.store,
            &mut gm,
            context.master_key(),
            &context.revision(),
        )
        .await?
        else {
            return Ok(None);
        };

        // Empty path means no avatar was set.
        if group.avatar.is_empty() {
            return Ok(None);
        }

        let avatar = gm
            .retrieve_avatar(
                &group.avatar,
                GroupSecretParams::derive_from_master_key(GroupMasterKey::new(master_key_bytes)),
            )
            .await?;
        if let Some(avatar) = &avatar {
            let _ = self.store.save_group_avatar(master_key_bytes, avatar).await;
        }
        Ok(avatar)
    }

    pub async fn retrieve_profile_avatar_by_uuid(
        &mut self,
        uuid: Uuid,
        profile_key: ProfileKey,
    ) -> Result<Option<AvatarBytes>, Error<S::Error>> {
        // Check if profile avatar is cached.
        // TODO: Is there some way to know if this is outdated?
        if let Some(avatar) = self
            .store
            .profile_avatar(uuid, profile_key)
            .await
            .ok()
            .flatten()
        {
            return Ok(Some(avatar));
        }

        let profile =
            if let Some(profile) = self.store.profile(uuid, profile_key).await.ok().flatten() {
                profile
            } else {
                self.retrieve_profile_by_uuid(uuid, profile_key).await?
            };

        let Some(avatar) = profile.avatar.as_ref() else {
            return Ok(None);
        };

        let mut service = self.unidentified_push_service();

        let mut avatar_stream = service.retrieve_profile_avatar(avatar).await?;
        // 10MB is what Signal Android allocates
        let mut contents = Vec::with_capacity(10 * 1024 * 1024);
        let len = avatar_stream.read_to_end(&mut contents).await?;
        contents.truncate(len);

        let cipher = ProfileCipher::new(profile_key);

        let avatar = cipher.decrypt_avatar(&contents)?;
        let _ = self
            .store
            .save_profile_avatar(uuid, profile_key, &avatar)
            .await;
        Ok(Some(avatar))
    }

    #[expect(clippy::result_large_err)]
    fn groups_manager(&self) -> Result<GroupsManager<InMemoryCredentialsCache>, Error<S::Error>> {
        let service_configuration = self.state.service_configuration();
        let server_public_params = service_configuration.zkgroup_server_public_params;

        let groups_credentials_cache = InMemoryCredentialsCache::default();
        let groups_manager = GroupsManager::new(
            self.state.data.service_ids.clone(),
            self.identified_push_service(),
            groups_credentials_cache,
            server_public_params,
        );

        Ok(groups_manager)
    }

    async fn receive_messages_encrypted(
        &mut self,
    ) -> Result<impl Stream<Item = Result<Incoming, ServiceError>>, Error<S::Error>> {
        let credentials = self.credentials();
        let ws = self.identified_websocket(true).await?;
        let pipe = MessagePipe::from_socket(ws, credentials);
        Ok(pipe.stream())
    }

    /// Starts receiving and storing messages.
    ///
    /// As a client, it is heavily recommended to process incoming messages and wait for the `Received::QueueEmpty` messages
    /// until giving the ability for users to send messages. That way, all possible updates (sessions, profile keys, sender keys)
    /// are processed _before_ trying to encrypt and send messages, which might get rejected by recipients otherwise.
    ///
    /// Returns a [futures::Stream] of messages to consume. Messages will also be stored by the implementation of the [Store].
    pub async fn receive_messages(
        &mut self,
    ) -> Result<impl Stream<Item = Received>, Error<S::Error>> {
        struct StreamState<Receiver, Store, AciStore, PniStore> {
            store: Store,
            push_service: PushService,
            encrypted_messages: Receiver,
            message_receiver: MessageReceiver,
            service_cipher_aci: ServiceCipher<AciStore>,
            service_cipher_pni: ServiceCipher<PniStore>,
            groups_manager: GroupsManager<InMemoryCredentialsCache>,
            service_ids: ServiceIds,
        }

        let push_service = self.identified_push_service();

        let init = StreamState {
            store: self.store.clone(),
            push_service: push_service.clone(),
<<<<<<< HEAD
            csprng: rand::rng(),
=======
>>>>>>> 123c1f92
            encrypted_messages: Box::pin(self.receive_messages_encrypted().await?),
            message_receiver: MessageReceiver::new(push_service),
            service_cipher_aci: self.new_service_cipher_aci(),
            service_cipher_pni: self.new_service_cipher_pni(),
            groups_manager: self.groups_manager()?,
            service_ids: self.state.data.service_ids.clone(),
        };

        debug!("starting to consume incoming message stream");

        Ok(futures::stream::unfold(init, |mut state| async move {
            loop {
                match state.encrypted_messages.next().await {
                    Some(Ok(Incoming::Envelope(envelope))) => {
                        let envelope = {
                            // the permit is released at the end of the block (impl Drop)
                            match ServiceId::parse_from_service_id_string(
                                envelope.destination_service_id(),
                            ) {
                                None | Some(ServiceId::Aci(_)) => {
                                    state
                                        .service_cipher_aci
                                        .open_envelope(envelope, &mut thread_rng())
                                        .await
                                }
                                Some(ServiceId::Pni(pni)) => {
                                    if pni == state.service_ids.pni()
                                        && envelope.source_service_id.is_none()
                                    {
                                        warn!("Got a sealed sender message to our PNI? Invalid message, ignoring.");
                                        continue;
                                    }
                                    state
                                        .service_cipher_pni
                                        .open_envelope(envelope, &mut thread_rng())
                                        .await
                                }
                            }
                        };
                        match envelope {
                            Ok(Some(content)) => {
                                // contacts synchronization sent from the primary device (happens after linking, or on demand)
                                if let ContentBody::SynchronizeMessage(SyncMessage {
                                    contacts: Some(contacts),
                                    ..
                                }) = &content.body
                                {
                                    match state.message_receiver.retrieve_contacts(contacts).await {
                                        Ok(contacts) => {
                                            let _ = state.store.clear_contacts().await;
                                            info!("saving contacts");
                                            for contact in contacts.filter_map(Result::ok) {
                                                if let Err(error) =
                                                    state.store.save_contact(&contact.into()).await
                                                {
                                                    warn!(%error, "failed to save contacts");
                                                    break;
                                                }
                                            }
                                        }
                                        Err(error) => {
                                            warn!(%error, "failed to retrieve contacts");
                                        }
                                    }

                                    return Some((Received::Contacts, state));
                                }

                                // sticker pack operations
                                if let ContentBody::SynchronizeMessage(SyncMessage {
                                    sticker_pack_operation,
                                    ..
                                }) = &content.body
                                {
                                    for operation in sticker_pack_operation {
                                        match operation.r#type() {
                                            sticker_pack_operation::Type::Install => {
                                                let store = state.store.clone();
                                                let push_service = state.push_service.clone();
                                                let operation = operation.clone();

                                                // download stickers in the background
                                                tokio::spawn(async move {
                                                    match download_sticker_pack(
                                                        store,
                                                        push_service,
                                                        &operation,
                                                    )
                                                    .await
                                                    {
                                                        Ok(sticker_pack) => {
                                                            debug!(
                                                                "downloaded sticker pack: {} made by {}",
                                                                sticker_pack.manifest.title,
                                                                sticker_pack.manifest.author
                                                            );
                                                        }
                                                        Err(error) => error!(
                                                            %error,
                                                            "failed to download sticker pack"
                                                        ),
                                                    }
                                                });
                                            }
                                            sticker_pack_operation::Type::Remove => {
                                                match state
                                                    .store
                                                    .remove_sticker_pack(operation.pack_id())
                                                    .await
                                                {
                                                    Ok(was_present) => {
                                                        debug!(was_present, "removed stick pack")
                                                    }
                                                    Err(error) => {
                                                        error!(
                                                            %error,
                                                            "failed to remove sticker pack"
                                                        )
                                                    }
                                                }
                                            }
                                        }
                                    }
                                }

                                // group update
                                if let ContentBody::DataMessage(DataMessage {
                                    group_v2:
                                        Some(GroupContextV2 {
                                            master_key: Some(master_key_bytes),
                                            revision: Some(revision),
                                            ..
                                        }),
                                    ..
                                })
                                | ContentBody::SynchronizeMessage(SyncMessage {
                                    sent:
                                        Some(sync_message::Sent {
                                            message:
                                                Some(DataMessage {
                                                    group_v2:
                                                        Some(GroupContextV2 {
                                                            master_key: Some(master_key_bytes),
                                                            revision: Some(revision),
                                                            ..
                                                        }),
                                                    ..
                                                }),
                                            ..
                                        }),
                                    ..
                                }) = &content.body
                                {
                                    // there's two things to implement: the group metadata (fetched from HTTP API)
                                    // and the group changes, which are part of the protobuf messages
                                    // this means we kinda need our own internal representation of groups inside of presage?
                                    if let Ok(Some(group)) = upsert_group(
                                        &state.store,
                                        &mut state.groups_manager,
                                        master_key_bytes,
                                        revision,
                                    )
                                    .await
                                    {
                                        trace!(?group, "upserted group");
                                    }
                                }

                                if let Err(error) = save_message(
                                    &mut state.store,
                                    &mut state.push_service,
                                    content.clone(),
                                    None,
                                )
                                .await
                                {
                                    error!(%error, "error saving message to store");
                                }

                                // if let ContentBody::DataMessage(_) = &content.body {
                                //     let delivery_receipt = ReceiptMessage {
                                //         r#type: Some(receipt_message::Type::Delivery.into()),
                                //         timestamp: vec![content.metadata.timestamp],
                                //     };
                                // }

                                return Some((Received::Content(Box::new(content)), state));
                            }
                            Ok(None) => {
                                debug!("empty envelope, message will be skipped!")
                            }
                            Err(error) => {
                                error!(%error, "error opening envelope, message will be skipped!");
                            }
                        }
                    }
                    Some(Ok(Incoming::QueueEmpty)) => {
                        debug!("got empty queue");
                        return Some((Received::QueueEmpty, state));
                    }
                    Some(Err(error)) => {
                        error!(%error, "unexpected error in message receiving loop")
                    }
                    None => return None,
                }
            }
        }))
    }

    /// Sends a messages to the provided [ServiceId].
    /// The timestamp should be set to now and is used by Signal mobile apps
    /// to order messages later, and apply reactions.
    ///
    /// This method will automatically update the [DataMessage::expire_timer] if it is set to
    /// [None] such that the chat will keep the current expire timer. If the expire timer is set,
    /// it will be used as is, and the expire timer version will be incremented.
    pub async fn send_message(
        &mut self,
        recipient: impl Into<ServiceId>,
        message: impl Into<ContentBody>,
        timestamp: u64,
    ) -> Result<(), Error<S::Error>> {
        let mut sender = self.new_message_sender().await?;
        let recipient = recipient.into();

        let online_only = false;
        // TODO: Populate this flag based on the recipient information
        //
        // Issue <https://github.com/whisperfish/presage/issues/252>
        let include_pni_signature = false;
        let thread = Thread::Contact(recipient.raw_uuid());
        let mut content_body: ContentBody = message.into();

        self.restore_thread_timer(&thread, &mut content_body).await;

        let sender_certificate = self.sender_certificate().await?;
        let unidentified_access = self
            .store
            .profile_key(&recipient)
            .await?
            .map(|profile_key| UnidentifiedAccess {
                key: profile_key.derive_access_key().to_vec(),
                certificate: sender_certificate.clone(),
            });

        // we need to put our profile key in DataMessage
        if let ContentBody::DataMessage(message) = &mut content_body {
            message
                .profile_key
                .get_or_insert(self.state.data.profile_key().get_bytes().to_vec());
            message.required_protocol_version = Some(0);
        }

        ensure_data_message_timestamp(&mut content_body, timestamp);

        sender
            .send_message(
                &recipient,
                unidentified_access,
                content_body.clone(),
                timestamp,
                online_only,
                include_pni_signature,
            )
            .await?;

        // save the message
        let content = Content {
            metadata: Metadata {
                sender: self.state.data.service_ids.aci().into(),
                sender_device: self.state.device_id(),
                destination: recipient,
                server_guid: None,
                timestamp,
                needs_receipt: false,
                unidentified_sender: false,
                was_plaintext: false,
            },
            body: content_body,
        };

        let mut push_service = self.identified_push_service();
        save_message(&mut self.store, &mut push_service, content, Some(thread)).await?;

        Ok(())
    }

    /// Uploads attachments prior to linking them in a message.
    pub async fn upload_attachments(
        &self,
        attachments: Vec<(AttachmentSpec, Vec<u8>)>,
    ) -> Result<Vec<Result<AttachmentPointer, AttachmentUploadError>>, Error<S::Error>> {
        if attachments.is_empty() {
            return Ok(Vec::new());
        }
        let sender = self.new_message_sender().await?;
        let upload = future::join_all(attachments.into_iter().map(move |(spec, contents)| {
            let mut sender = sender.clone();
            async move {
                sender
<<<<<<< HEAD
                    .upload_attachment(spec, contents, &mut rand::rng())
=======
                    .upload_attachment(spec, contents, &mut thread_rng())
>>>>>>> 123c1f92
                    .await
            }
        }));
        Ok(upload.await)
    }

    /// Sends one message in a group (v2). The `master_key_bytes` is required to have 32 elements.
    ///
    /// This method will automatically update the [DataMessage::expire_timer] if it is set to
    /// [None] such that the chat will keep the current expire timer.
    pub async fn send_message_to_group(
        &mut self,
        master_key_bytes: &[u8],
        message: impl Into<ContentBody>,
        timestamp: u64,
    ) -> Result<(), Error<S::Error>> {
        let mut content_body = message.into();
        let master_key_bytes = master_key_bytes
            .try_into()
            .expect("Master key bytes to be of size 32.");
        let thread = Thread::Group(master_key_bytes);

        self.restore_thread_timer(&thread, &mut content_body).await;
        ensure_data_message_timestamp(&mut content_body, timestamp);

        let mut sender = self.new_message_sender().await?;

        let mut groups_manager = self.groups_manager()?;
        let Some(group) =
            upsert_group(&self.store, &mut groups_manager, &master_key_bytes, &0).await?
        else {
            return Err(Error::UnknownGroup);
        };

        let sender_certificate = self.sender_certificate().await?;
        let mut recipients = Vec::new();
        for member in group
            .members
            .into_iter()
            .filter(|m| m.aci != self.state.data.service_ids.aci())
        {
            let unidentified_access =
                self.store
                    .profile_key(&member.aci.into())
                    .await?
                    .map(|profile_key| UnidentifiedAccess {
                        key: profile_key.derive_access_key().to_vec(),
                        certificate: sender_certificate.clone(),
                    });
            let include_pni_signature = false;
            recipients.push((
                member.aci.into(),
                unidentified_access,
                include_pni_signature,
            ));
        }

        let online_only = false;
        let results = sender
            .send_message_to_group(recipients, content_body.clone(), timestamp, online_only)
            .await;

        // TODO: Handle the NotFound error in the future by removing all sessions to this UUID and marking it as unregistered, not sending any messages to this contact anymore.
        results
            .into_iter()
            .find(|res| match res {
                Ok(_) => false,
                // Ignore any NotFound errors, those mean that e.g. some contact in a group deleted his account.
                Err(MessageSenderError::NotFound { service_id }) => {
                    debug!(service_id = %service_id.service_id_string(), "recipient not found, skipping sent message result");
                    false
                }
                // return first error if any
                Err(_) => true,
            })
            .transpose()?;

        let content = Content {
            metadata: Metadata {
                sender: self.state.data.service_ids.aci().into(),
                destination: self.state.data.service_ids.aci().into(),
                sender_device: self.state.device_id(),
                server_guid: None,
                timestamp,
                needs_receipt: false, // TODO: this is just wrong
                unidentified_sender: false,
                was_plaintext: false,
            },
            body: content_body,
        };

        let mut push_service = self.identified_push_service();
        save_message(&mut self.store, &mut push_service, content, Some(thread)).await?;

        Ok(())
    }

    async fn restore_thread_timer(&mut self, thread: &Thread, content_body: &mut ContentBody) {
        let store_expire_timer = self.store.expire_timer(thread).await.unwrap_or_default();

        if let ContentBody::DataMessage(DataMessage {
            expire_timer: ref mut timer,
            expire_timer_version: ref mut version,
            ..
        }) = content_body
        {
            if timer.is_none() {
                *timer = store_expire_timer.map(|(t, _)| t);
                *version = Some(store_expire_timer.map(|(_, v)| v).unwrap_or_default());
            } else {
                *version = Some(store_expire_timer.map(|(_, v)| v).unwrap_or_default() + 1);
            }
        }
    }

    /// Clears all sessions established with [recipient](ServiceId).
    pub async fn clear_sessions(&self, recipient: &ServiceId) -> Result<(), Error<S::Error>> {
        use libsignal_service::session_store::SessionStoreExt;
        self.store
            .aci_protocol_store()
            .delete_all_sessions(recipient)
            .await?;
        self.store
            .pni_protocol_store()
            .delete_all_sessions(recipient)
            .await?;
        Ok(())
    }

    /// Downloads and decrypts a single attachment.
    pub async fn get_attachment(
        &self,
        attachment_pointer: &AttachmentPointer,
    ) -> Result<Vec<u8>, Error<S::Error>> {
        let expected_digest = attachment_pointer
            .digest
            .as_ref()
            .ok_or_else(|| Error::UnexpectedAttachmentChecksum)?;

        let mut service = self.identified_push_service();
        let mut attachment_stream = service.get_attachment(attachment_pointer).await?;

        let plaintext_len = attachment_pointer.size.and_then(|len| len.try_into().ok());

        // We need the whole file for the crypto to check out
        let mut ciphertext = Vec::with_capacity(plaintext_len.unwrap_or(0));
        let size_bytes = attachment_stream.read_to_end(&mut ciphertext).await?;
        trace!(size_bytes, "downloaded encrypted attachment");

        let digest = sha2::Sha256::digest(&ciphertext);
        if &digest[..] != expected_digest {
            return Err(Error::UnexpectedAttachmentChecksum);
        }

        let key: [u8; 64] = attachment_pointer.key().try_into()?;

        // Offload decryption of large attachments to another thread.
        // Chose arbitrary threshold here.
        const DECRYPT_IN_THREAD_THRESHOLD: usize = 100 * 1024;
        if ciphertext.len() > DECRYPT_IN_THREAD_THRESHOLD {
            ciphertext = tokio::task::spawn_blocking(move || {
                decrypt_in_place(key, &mut ciphertext).map(|_| ciphertext)
            })
            .await
            .expect("decryption in another thread")?;
        } else {
            decrypt_in_place(key, &mut ciphertext)?;
        };

        if let Some(len) = plaintext_len {
            if len < ciphertext.len() {
                // remove padding
                ciphertext.truncate(len);
            }
        }

        Ok(ciphertext)
    }

    /// Gets the metadata of a sticker
    pub async fn sticker_metadata(
        &mut self,
        pack_id: &[u8],
        sticker_id: u32,
    ) -> Result<Option<Sticker>, Error<S::Error>> {
        Ok(self.store.sticker_pack(pack_id).await?.and_then(|pack| {
            pack.manifest
                .stickers
                .iter()
                .find(|&x| x.id == sticker_id)
                .cloned()
        }))
    }

    /// Installs a sticker pack and notifies other registered devices
    pub async fn install_sticker_pack(
        &mut self,
        pack_id: &[u8],
        pack_key: &[u8],
    ) -> Result<(), Error<S::Error>> {
        let sticker_pack_operation = StickerPackOperation {
            pack_id: Some(pack_id.to_vec()),
            pack_key: Some(pack_key.to_vec()),
            r#type: Some(sticker_pack_operation::Type::Install as i32),
        };

        let push_service = self.unidentified_push_service();
        download_sticker_pack(self.store.clone(), push_service, &sticker_pack_operation).await?;

        // Sync the change with the other devices
        let sync_message = SyncMessage {
            sticker_pack_operation: vec![sticker_pack_operation],
            ..Default::default()
        };

        let timestamp = std::time::SystemTime::now()
            .duration_since(UNIX_EPOCH)
            .expect("Time went backwards")
            .as_millis() as u64;

        self.send_message(self.state.data.service_ids.aci(), sync_message, timestamp)
            .await?;

        Ok(())
    }

    /// Removes an installed sticker pack
    pub async fn remove_sticker_pack(
        &mut self,
        pack_id: &[u8],
        pack_key: &[u8],
    ) -> Result<(), Error<S::Error>> {
        // Sync the change with the other clients
        let sync_message = SyncMessage {
            sticker_pack_operation: vec![StickerPackOperation {
                pack_id: Some(pack_id.to_vec()),
                pack_key: Some(pack_key.to_vec()), // The pack key might not be neccesary in the message
                r#type: Some(sticker_pack_operation::Type::Remove as i32),
            }],
            ..Default::default()
        };

        let timestamp = std::time::SystemTime::now()
            .duration_since(UNIX_EPOCH)
            .expect("Time went backwards")
            .as_millis() as u64;

        self.send_message(self.state.data.service_ids.aci(), sync_message, timestamp)
            .await?;

        self.store.remove_sticker_pack(pack_id).await?;

        Ok(())
    }

    pub async fn send_session_reset(
        &mut self,
        recipient: &ServiceId,
        timestamp: u64,
    ) -> Result<(), Error<S::Error>> {
        trace!(recipient = %recipient.service_id_string(), "resetting session for address");
        let message = DataMessage {
            flags: Some(DataMessageFlags::EndSession as u32),
            ..Default::default()
        };

        self.send_message(*recipient, message, timestamp).await?;

        Ok(())
    }

    fn credentials(&self) -> ServiceCredentials {
        self.state.credentials()
    }

    /// Creates a new message sender.
    async fn new_message_sender(&self) -> Result<MessageSender<S::AciStore>, Error<S::Error>> {
        let identified_websocket = self.identified_websocket(false).await?;
        let unidentified_websocket = self.unidentified_websocket().await?;

        let aci_protocol_store = self.store.aci_protocol_store();
        let aci_identity_keypair = aci_protocol_store.get_identity_key_pair().await?;
        let pni_identity_keypair = self
            .store
            .pni_protocol_store()
            .get_identity_key_pair()
            .await?;

        Ok(MessageSender::new(
            identified_websocket,
            unidentified_websocket,
            self.identified_push_service(),
            self.new_service_cipher_aci(),
            aci_protocol_store,
            self.state.data.service_ids.aci,
            self.state.data.service_ids.pni,
            aci_identity_keypair,
            Some(pni_identity_keypair),
            self.state.device_id(),
        ))
    }

    fn new_service_cipher_aci(&self) -> ServiceCipher<S::AciStore> {
        ServiceCipher::new(
            self.store.aci_protocol_store(),
            self.state
                .service_configuration()
                .unidentified_sender_trust_root,
            self.state.data.service_ids.aci,
            self.state.device_id(),
        )
    }

    fn new_service_cipher_pni(&self) -> ServiceCipher<S::PniStore> {
        ServiceCipher::new(
            self.store.pni_protocol_store(),
            self.state
                .service_configuration()
                .unidentified_sender_trust_root,
            self.state.data.service_ids.pni,
            self.state.device_id(),
        )
    }

    /// Returns the title of a thread (contact or group).
    pub async fn thread_title(&self, thread: &Thread) -> Result<String, Error<S::Error>> {
        match thread {
            Thread::Contact(uuid) => {
                let contact = match self.store.contact_by_id(uuid).await {
                    Ok(contact) => contact,
                    Err(error) => {
                        info!(%error, %uuid, "error getting contact by id");
                        None
                    }
                };
                Ok(match contact {
                    Some(contact) => contact.name,
                    None => uuid.to_string(),
                })
            }
            Thread::Group(id) => match self.store.group(*id).await? {
                Some(group) => Ok(group.title),
                None => Ok("".to_string()),
            },
        }
    }

    /// Returns how this client was registered, either as a primary or secondary device.
    pub fn registration_type(&self) -> RegistrationType {
        if self.state.data.device_name.is_some() {
            RegistrationType::Secondary
        } else {
            RegistrationType::Primary
        }
    }

    /// As a primary device, link a secondary device.
    pub async fn link_secondary(&mut self, secondary: Url) -> Result<(), Error<S::Error>> {
        // XXX: What happens if secondary device? Possible to use static typing to make this method call impossible in that case?
        if self.registration_type() != RegistrationType::Primary {
            return Err(Error::NotPrimaryDevice);
        }

        let credentials = self.credentials();
        let mut account_manager = AccountManager::new(
            self.identified_push_service(),
            Some(self.state.data.profile_key),
        );

        account_manager
            .link_device(
                &mut rand::rng(),
                secondary,
                &self.store.aci_protocol_store(),
                &self.store.pni_protocol_store(),
                credentials,
                None,
            )
            .await?;
        Ok(())
    }

    /// As a primary device, unlink a secondary device.
    pub async fn unlink_secondary(&self, device_id: i64) -> Result<(), Error<S::Error>> {
        // secondary devices cannot unlink themselves or other devices, it will fail with an unauthorized error
        if self.registration_type() != RegistrationType::Primary {
            return Err(Error::NotPrimaryDevice);
        }
        self.identified_push_service()
            .unlink_device(device_id)
            .await?;
        Ok(())
    }

    /// As a primary device, list all the devices (including the current device).
    pub async fn devices(&self) -> Result<Vec<DeviceInfo>, Error<S::Error>> {
        let aci_protocol_store = self.store.aci_protocol_store();
        let mut account_manager = AccountManager::new(
            self.identified_push_service(),
            Some(self.state.data.profile_key),
        );

        Ok(account_manager.linked_devices(&aci_protocol_store).await?)
    }
}

/// Set the timestamp in any DataMessage so it matches its envelope's
fn ensure_data_message_timestamp(content_body: &mut ContentBody, timestamp: u64) {
    match content_body {
        ContentBody::DataMessage(message) => {
            message.timestamp = Some(timestamp);
        }
        ContentBody::EditMessage(EditMessage {
            data_message: Some(data_message),
            ..
        }) => {
            data_message.timestamp = Some(timestamp);
        }
        ContentBody::SynchronizeMessage(SyncMessage {
            sent:
                Some(sync_message::Sent {
                    message: Some(data_message),
                    ..
                }),
            ..
        }) => {
            data_message.timestamp = Some(timestamp);
        }
        _ => (),
    }
}

async fn upsert_group<S: Store>(
    store: &S,
    groups_manager: &mut GroupsManager<InMemoryCredentialsCache>,
    master_key_bytes: &[u8],
    revision: &u32,
) -> Result<Option<Group>, Error<S::Error>> {
    let upsert_group = match store.group(master_key_bytes.try_into()?).await {
        Ok(Some(group)) => {
            debug!(group_name =% group.title, "loaded group from local db");
            group.revision < *revision
        }
        Ok(None) => true,
        Err(error) => {
            warn!(%error, "failed to retrieve group from local db");
            true
        }
    };

    if upsert_group {
        debug!("fetching and saving group");
        match groups_manager
            .fetch_encrypted_group(&mut rand::rng(), master_key_bytes)
            .await
        {
            Ok(encrypted_group) => {
                let group = decrypt_group(master_key_bytes, encrypted_group)?;
                if let Err(error) = store.save_group(master_key_bytes.try_into()?, group).await {
                    error!(%error, "failed to save group");
                }
            }
            Err(error) => {
                warn!(%error, "failed to fetch encrypted group")
            }
        }
    }

    Ok(store.group(master_key_bytes.try_into()?).await?)
}

/// Download and decrypt a sticker manifest
async fn download_sticker_pack<C: ContentsStore>(
    mut store: C,
    mut push_service: PushService,
    operation: &StickerPackOperation,
) -> Result<StickerPack, Error<C::ContentsStoreError>> {
    debug!("downloading sticker pack");
    let pack_key = operation.pack_key();
    let pack_id = operation.pack_id();
    let key = derive_key(pack_key)?;

    let mut ciphertext = Vec::new();

    let size_bytes = push_service
        .get_sticker_pack_manifest(&hex::encode(pack_id))
        .await?
        .read_to_end(&mut ciphertext)
        .await?;

    trace!(size_bytes, "downloaded encrypted sticker pack manifest");

    decrypt_in_place(key, &mut ciphertext)?;

    let mut sticker_pack_manifest: StickerPackManifest =
        libsignal_service::proto::Pack::decode(ciphertext.as_slice())
            .map_err(ProvisioningError::from)?
            .into();

    for sticker in &mut sticker_pack_manifest.stickers {
        match download_sticker(&mut store, &mut push_service, pack_id, pack_key, sticker.id).await {
            Ok(decrypted_sticker_bytes) => {
                debug!(id = sticker.id, "downloaded sticker");
                sticker.bytes = Some(decrypted_sticker_bytes);
            }
            Err(error) => error!(sticker.id, %error,"failed to download sticker"),
        }
    }

    let sticker_pack = StickerPack {
        id: pack_id.to_vec(),
        key: pack_key.to_vec(),
        manifest: sticker_pack_manifest,
    };

    // save everything in store
    store.add_sticker_pack(&sticker_pack).await?;

    Ok(sticker_pack)
}

/// Downloads and decrypts a single sticker
async fn download_sticker<C: ContentsStore>(
    _store: &mut C,
    push_service: &mut PushService,
    pack_id: &[u8],
    pack_key: &[u8],
    sticker_id: u32,
) -> Result<Vec<u8>, Error<C::ContentsStoreError>> {
    let key = derive_key(pack_key)?;

    let mut sticker_stream = push_service
        .get_sticker(&hex::encode(pack_id), sticker_id)
        .await?;

    let mut ciphertext = Vec::new();
    let size_bytes = sticker_stream.read_to_end(&mut ciphertext).await?;

    trace!(size_bytes, "downloaded encrypted sticker");

    decrypt_in_place(key, &mut ciphertext)?;

    Ok(ciphertext)
}

/// Save a message into the store.
/// Note that `override_thread` can be used to specify the thread the message will be stored in.
/// This is required when storing outgoing messages, as in this case the appropriate storage place cannot be derived from the message itself.
async fn save_message<S: Store>(
    store: &mut S,
    push_service: &mut PushService,
    message: Content,
    override_thread: Option<Thread>,
) -> Result<(), Error<S::Error>> {
    // derive the thread from the message type
    let thread = override_thread.unwrap_or(Thread::try_from(&message)?);

    // only save DataMessage and SynchronizeMessage (sent)
    let message = match message.body {
        ContentBody::NullMessage(_) => Some(message),
        ContentBody::DataMessage(
            ref data_message @ DataMessage {
                ref profile_key, ..
            },
        )
        | ContentBody::SynchronizeMessage(SyncMessage {
            sent:
                Some(sync_message::Sent {
                    message:
                        Some(
                            ref data_message @ DataMessage {
                                ref profile_key, ..
                            },
                        ),
                    ..
                }),
            ..
        }) => {
            // update recipient profile key if changed
            if let Some(profile_key_bytes) = profile_key.clone().and_then(|p| p.try_into().ok()) {
                let sender = message.metadata.sender;
                let profile_key = ProfileKey::create(profile_key_bytes);
                debug!(sender = %sender.service_id_string(), "inserting profile key for");

                // Either:
                // - insert a new contact with the profile information
                // - update the contact if the profile key has changed
                // TODO: mark this contact as "created by us" maybe to know whether we should update it or not
                if store.contact_by_id(&sender.raw_uuid()).await?.is_none()
                    || store
                        .profile_key(&sender)
                        .await?
                        .is_none_or(|p| p.bytes != profile_key.bytes)
                {
                    if let Some(aci) = sender.aci() {
                        let sender_uuid: Uuid = aci.into();
                        let encrypted_profile = push_service
                            .retrieve_profile_by_id(aci, Some(profile_key))
                            .await?;
                        let profile_cipher = ProfileCipher::new(profile_key);
                        let decrypted_profile = profile_cipher.decrypt(encrypted_profile).unwrap();

                        let contact = Contact {
                            uuid: sender_uuid,
                            phone_number: None,
                            name: decrypted_profile
                                .name
                                // FIXME: this assumes [firstname] [lastname]
                                .map(|pn| {
                                    if let Some(family_name) = pn.family_name {
                                        format!("{} {}", pn.given_name, family_name)
                                    } else {
                                        pn.given_name
                                    }
                                })
                                .unwrap_or_default(),
                            profile_key: profile_key.bytes.to_vec(),
                            expire_timer: data_message.expire_timer.unwrap_or_default(),
                            expire_timer_version: data_message.expire_timer_version.unwrap_or(1),
                            inbox_position: 0,
                            avatar: None,
                            verified: Verified::default(),
                        };

                        info!(%sender_uuid, "saved contact on first sight");
                        store.save_contact(&contact).await?;
                        store.upsert_profile_key(&sender_uuid, profile_key).await?;
                    } else {
                        debug!("not storing profile for PNI contact");
                    }
                }
            }

            if let Some(expire_timer) = data_message.expire_timer {
                let version = data_message.expire_timer_version.unwrap_or(1);
                store
                    .update_expire_timer(&thread, expire_timer, version)
                    .await?;
            }

            match data_message {
                DataMessage {
                    delete:
                        Some(Delete {
                            target_sent_timestamp: Some(ts),
                        }),
                    ..
                } => {
                    // replace an existing message by an empty NullMessage
                    if let Some(mut existing_msg) = store.message(&thread, *ts).await? {
                        existing_msg.metadata.sender = Aci::from(Uuid::nil()).into();
                        existing_msg.body = NullMessage::default().into();
                        store.save_message(&thread, existing_msg).await?;
                        debug!(%thread, ts, "message in thread deleted");
                        None
                    } else {
                        warn!(%thread, ts, "could not find message to delete in thread");
                        None
                    }
                }
                _ => Some(message),
            }
        }
        ContentBody::EditMessage(EditMessage {
            target_sent_timestamp: Some(ts),
            data_message: Some(data_message),
        })
        | ContentBody::SynchronizeMessage(SyncMessage {
            sent:
                Some(sync_message::Sent {
                    edit_message:
                        Some(EditMessage {
                            target_sent_timestamp: Some(ts),
                            data_message: Some(data_message),
                        }),
                    ..
                }),
            ..
        }) => {
            if let Some(mut existing_msg) = store.message(&thread, ts).await? {
                existing_msg.metadata = message.metadata;
                existing_msg.body = ContentBody::DataMessage(data_message);
                // TODO: find a way to mark the message as edited (so that it's visible in a client)
                trace!(%thread, ts, "message in thread edited");
                Some(existing_msg)
            } else {
                warn!(%thread, ts, "could not find edited message");
                None
            }
        }
        ContentBody::CallMessage(_)
        | ContentBody::SynchronizeMessage(SyncMessage {
            call_event: Some(_),
            ..
        }) => Some(message),
        ContentBody::SynchronizeMessage(msg) => {
            debug!(
                ?msg,
                "skipping saving sync message without interesting fields"
            );
            None
        }
        ContentBody::ReceiptMessage(msg) => {
            debug!(?msg, "skipping saving receipt message");
            None
        }
        ContentBody::TypingMessage(msg) => {
            debug!(?msg, "skipping saving typing message");
            None
        }
        ContentBody::StoryMessage(msg) => {
            debug!(?msg, "skipping story message");
            None
        }
        ContentBody::PniSignatureMessage(msg) => {
            debug!(?msg, "skipping PNI signature message");
            None
        }
        ContentBody::EditMessage(msg) => {
            debug!(?msg, "invalid edited");
            None
        }
    };

    if let Some(message) = message {
        store.save_message(&thread, message).await?;
    }

    Ok(())
}<|MERGE_RESOLUTION|>--- conflicted
+++ resolved
@@ -3,7 +3,6 @@
 use std::time::{SystemTime, UNIX_EPOCH};
 
 use futures::{future, AsyncReadExt, Stream, StreamExt};
-<<<<<<< HEAD
 use libsignal_service::{
     attachment_cipher::decrypt_in_place,
     cipher,
@@ -37,41 +36,7 @@
     },
     AccountManager, Profile, ServiceIdExt,
 };
-use rand::rngs::ThreadRng;
-=======
-use libsignal_service::configuration::{ServiceConfiguration, SignalServers, SignalingKey};
-use libsignal_service::content::{Content, ContentBody, DataMessageFlags, Metadata};
-use libsignal_service::groups_v2::{decrypt_group, GroupsManager, InMemoryCredentialsCache};
-use libsignal_service::messagepipe::{Incoming, MessagePipe, ServiceCredentials};
-use libsignal_service::prelude::phonenumber::PhoneNumber;
-use libsignal_service::prelude::{MessageSenderError, ProtobufMessage, Uuid};
-use libsignal_service::profile_cipher::ProfileCipher;
-use libsignal_service::proto::data_message::Delete;
-use libsignal_service::proto::{
-    sync_message::{self, sticker_pack_operation, StickerPackOperation},
-    AttachmentPointer, DataMessage, EditMessage, GroupContextV2, NullMessage, SyncMessage,
-    Verified,
-};
-use libsignal_service::protocol::{
-    Aci, IdentityKeyStore, SenderCertificate, ServiceId, ServiceIdKind,
-};
-use libsignal_service::provisioning::{generate_registration_id, ProvisioningError};
-use libsignal_service::push_service::{
-    AccountAttributes, DeviceCapabilities, DeviceInfo, PushService, ServiceError, ServiceIds,
-    WhoAmIResponse, DEFAULT_DEVICE_ID,
-};
-use libsignal_service::receiver::MessageReceiver;
-use libsignal_service::sender::{AttachmentSpec, AttachmentUploadError};
-use libsignal_service::sticker_cipher::derive_key;
-use libsignal_service::unidentified_access::UnidentifiedAccess;
-use libsignal_service::utils::serde_signaling_key;
-use libsignal_service::websocket::SignalWebSocket;
-use libsignal_service::zkgroup::groups::{GroupMasterKey, GroupSecretParams};
-use libsignal_service::zkgroup::profiles::ProfileKey;
-use libsignal_service::{attachment_cipher::decrypt_in_place, sender::MessageSender};
-use libsignal_service::{cipher, AccountManager, Profile, ServiceIdExt};
-use rand::thread_rng;
->>>>>>> 123c1f92
+use rand::rng;
 use serde::{Deserialize, Serialize};
 use sha2::Digest;
 use tokio::sync::Mutex;
@@ -86,10 +51,7 @@
 pub use crate::model::messages::Received;
 
 type ServiceCipher<S> = cipher::ServiceCipher<S>;
-<<<<<<< HEAD
 type MessageSender<S> = libsignal_service::prelude::MessageSender<S>;
-=======
->>>>>>> 123c1f92
 
 #[derive(Clone, Debug, PartialEq, Eq)]
 pub enum RegistrationType {
@@ -657,10 +619,6 @@
         let init = StreamState {
             store: self.store.clone(),
             push_service: push_service.clone(),
-<<<<<<< HEAD
-            csprng: rand::rng(),
-=======
->>>>>>> 123c1f92
             encrypted_messages: Box::pin(self.receive_messages_encrypted().await?),
             message_receiver: MessageReceiver::new(push_service),
             service_cipher_aci: self.new_service_cipher_aci(),
@@ -683,7 +641,7 @@
                                 None | Some(ServiceId::Aci(_)) => {
                                     state
                                         .service_cipher_aci
-                                        .open_envelope(envelope, &mut thread_rng())
+                                        .open_envelope(envelope, &mut rng())
                                         .await
                                 }
                                 Some(ServiceId::Pni(pni)) => {
@@ -695,7 +653,7 @@
                                     }
                                     state
                                         .service_cipher_pni
-                                        .open_envelope(envelope, &mut thread_rng())
+                                        .open_envelope(envelope, &mut rng())
                                         .await
                                 }
                             }
@@ -959,15 +917,7 @@
         let sender = self.new_message_sender().await?;
         let upload = future::join_all(attachments.into_iter().map(move |(spec, contents)| {
             let mut sender = sender.clone();
-            async move {
-                sender
-<<<<<<< HEAD
-                    .upload_attachment(spec, contents, &mut rand::rng())
-=======
-                    .upload_attachment(spec, contents, &mut thread_rng())
->>>>>>> 123c1f92
-                    .await
-            }
+            async move { sender.upload_attachment(spec, contents, &mut rng()).await }
         }));
         Ok(upload.await)
     }
