use std::fmt;
use std::ops::RangeBounds;
use std::pin::pin;
use std::sync::{Arc, OnceLock};
use std::time::{Duration, SystemTime, UNIX_EPOCH};

use futures::{future, AsyncReadExt, Stream, StreamExt};
use libsignal_service::attachment_cipher::decrypt_in_place;
use libsignal_service::configuration::{ServiceConfiguration, SignalServers, SignalingKey};
use libsignal_service::content::{Content, ContentBody, DataMessageFlags, Metadata};
use libsignal_service::groups_v2::{decrypt_group, Group, GroupsManager, InMemoryCredentialsCache};
use libsignal_service::messagepipe::{Incoming, MessagePipe, ServiceCredentials};
use libsignal_service::models::Contact;
use libsignal_service::prelude::phonenumber::PhoneNumber;
use libsignal_service::prelude::{MessageSenderError, ProtobufMessage, Uuid};
use libsignal_service::profile_cipher::ProfileCipher;
use libsignal_service::proto::data_message::Delete;
use libsignal_service::proto::{
    sync_message::{self, sticker_pack_operation, StickerPackOperation},
    AttachmentPointer, DataMessage, EditMessage, GroupContextV2, NullMessage, SyncMessage,
    Verified,
};
use libsignal_service::protocol::{IdentityKeyStore, SenderCertificate};
use libsignal_service::provisioning::{generate_registration_id, ProvisioningError};
use libsignal_service::push_service::{
    AccountAttributes, DeviceCapabilities, DeviceInfo, PushService, ServiceError, ServiceIdType,
    ServiceIds, WhoAmIResponse, DEFAULT_DEVICE_ID,
};
use libsignal_service::receiver::MessageReceiver;
use libsignal_service::sender::{AttachmentSpec, AttachmentUploadError};
use libsignal_service::sticker_cipher::derive_key;
use libsignal_service::unidentified_access::UnidentifiedAccess;
use libsignal_service::utils::serde_signaling_key;
use libsignal_service::websocket::SignalWebSocket;
use libsignal_service::zkgroup::groups::{GroupMasterKey, GroupSecretParams};
use libsignal_service::zkgroup::profiles::ProfileKey;
use libsignal_service::{cipher, AccountManager, Profile, ServiceAddress};
<<<<<<< HEAD
use log::{debug, error, info, trace, warn};
=======
use libsignal_service_hyper::push_service::HyperPushService;
>>>>>>> 204c677a
use rand::rngs::StdRng;
use rand::SeedableRng;
use serde::{Deserialize, Serialize};
use sha2::Digest;
use tokio::sync::Mutex;
use tracing::{debug, error, info, trace, warn};
use url::Url;

use crate::serde::serde_profile_key;
use crate::store::{ContentsStore, Sticker, StickerPack, StickerPackManifest, Store, Thread};
use crate::{AvatarBytes, Error, Manager};

type ServiceCipher<S> = cipher::ServiceCipher<S, StdRng>;
type MessageSender<S> = libsignal_service::prelude::MessageSender<S, StdRng>;

#[derive(Clone, Debug, PartialEq, Eq)]
pub enum RegistrationType {
    Primary,
    Secondary,
}

/// Manager state when the client is registered and can send and receive messages from Signal
#[derive(Clone)]
pub struct Registered {
<<<<<<< HEAD
    pub(crate) identified_push_service: CacheCell<PushService>,
    pub(crate) unidentified_push_service: CacheCell<PushService>,
=======
    pub(crate) identified_push_service: OnceLock<HyperPushService>,
    pub(crate) unidentified_push_service: OnceLock<HyperPushService>,
>>>>>>> 204c677a
    pub(crate) identified_websocket: Arc<Mutex<Option<SignalWebSocket>>>,
    pub(crate) unidentified_websocket: Arc<Mutex<Option<SignalWebSocket>>>,
    pub(crate) unidentified_sender_certificate: Option<SenderCertificate>,

    pub(crate) data: RegistrationData,
}

impl fmt::Debug for Registered {
    fn fmt(&self, f: &mut fmt::Formatter<'_>) -> fmt::Result {
        f.debug_struct("Registered").finish_non_exhaustive()
    }
}

impl Registered {
    pub(crate) fn with_data(data: RegistrationData) -> Self {
        Self {
            identified_push_service: Default::default(),
            unidentified_push_service: Default::default(),
            identified_websocket: Default::default(),
            unidentified_websocket: Default::default(),
            unidentified_sender_certificate: Default::default(),
            data,
        }
    }

    fn service_configuration(&self) -> ServiceConfiguration {
        self.data.signal_servers.into()
    }

    pub fn device_id(&self) -> u32 {
        self.data.device_id.unwrap_or(DEFAULT_DEVICE_ID)
    }
}

/// Registration data like device name, and credentials to connect to Signal
#[derive(Serialize, Deserialize, Clone)]
pub struct RegistrationData {
    pub signal_servers: SignalServers,
    pub device_name: Option<String>,
    pub phone_number: PhoneNumber,
    #[serde(flatten)]
    pub service_ids: ServiceIds,
    pub(crate) password: String,
    #[serde(with = "serde_signaling_key")]
    pub(crate) signaling_key: SignalingKey,
    pub device_id: Option<u32>,
    pub registration_id: u32,
    #[serde(default)]
    pub pni_registration_id: Option<u32>,
    #[serde(with = "serde_profile_key")]
    pub(crate) profile_key: ProfileKey,
}

impl RegistrationData {
    /// Account identity
    pub fn aci(&self) -> Uuid {
        self.service_ids.aci
    }

    /// Phone number identity
    pub fn pni(&self) -> Uuid {
        self.service_ids.pni
    }

    /// Our own profile key
    pub fn profile_key(&self) -> ProfileKey {
        self.profile_key
    }

    /// The name of the device (if linked as secondary)
    pub fn device_name(&self) -> Option<&str> {
        self.device_name.as_deref()
    }
}

impl<S: Store> Manager<S, Registered> {
    /// Loads a previously registered account from the implemented [Store].
    ///
    /// Returns a instance of [Manager] you can use to send & receive messages.
    pub async fn load_registered(store: S) -> Result<Self, Error<S::Error>> {
        let registration_data = store
            .load_registration_data()?
            .ok_or(Error::NotYetRegisteredError)?;

        let mut manager = Self {
            rng: StdRng::from_entropy(),
            store,
            state: Registered::with_data(registration_data),
        };

        if manager.state.data.pni_registration_id.is_none() {
            manager.set_account_attributes().await?;
        }

        manager.register_pre_keys().await?;

        Ok(manager)
    }

    /// Returns a handle to the [Store] implementation.
    pub fn store(&self) -> &S {
        &self.store
    }

    /// Returns a handle on the [RegistrationData].
    pub fn registration_data(&self) -> &RegistrationData {
        &self.state.data
    }

    /// Returns a clone of a cached push service (with credentials).
    ///
    /// If no service is yet cached, it will create and cache one.
<<<<<<< HEAD
    fn identified_push_service(&self) -> PushService {
        self.state.identified_push_service.get(|| {
            PushService::new(
                self.state.service_configuration(),
                self.credentials(),
                crate::USER_AGENT.to_string(),
            )
        })
=======
    fn identified_push_service(&self) -> HyperPushService {
        self.state
            .identified_push_service
            .get_or_init(|| {
                HyperPushService::new(
                    self.state.service_configuration(),
                    self.credentials(),
                    crate::USER_AGENT.to_string(),
                )
            })
            .clone()
>>>>>>> 204c677a
    }

    /// Returns a clone of a cached push service (without credentials).
    ///
    /// If no service is yet cached, it will create and cache one.
<<<<<<< HEAD
    fn unidentified_push_service(&self) -> PushService {
        self.state.unidentified_push_service.get(|| {
            PushService::new(
                self.state.service_configuration(),
                None,
                crate::USER_AGENT.to_string(),
            )
        })
=======
    fn unidentified_push_service(&self) -> HyperPushService {
        self.state
            .unidentified_push_service
            .get_or_init(|| {
                HyperPushService::new(
                    self.state.service_configuration(),
                    None,
                    crate::USER_AGENT.to_string(),
                )
            })
            .clone()
>>>>>>> 204c677a
    }

    /// Returns the current identified websocket, or creates a new one
    ///
    /// A new one is created if the current websocket is closed, or if there is none yet.
    async fn identified_websocket(
        &self,
        require_unused: bool,
    ) -> Result<SignalWebSocket, Error<S::Error>> {
        let mut identified_ws = self.state.identified_websocket.lock().await;
        match identified_ws
            .as_ref()
            .filter(|ws| !ws.is_closed())
            .filter(|ws| !(require_unused && ws.is_used()))
        {
            Some(ws) => Ok(ws.clone()),
            None => {
                let headers = &[("X-Signal-Receive-Stories", "false")];
                let ws = self
                    .identified_push_service()
                    .ws(
                        "/v1/websocket/",
                        "/v1/keepalive",
                        headers,
                        self.credentials(),
                    )
                    .await?;
                identified_ws.replace(ws.clone());
                debug!("initialized identified websocket");

                Ok(ws)
            }
        }
    }

    /// Returns the current unidentified websocket, or creates a new one
    ///
    /// A new one is created if the current websocket is closed, or if there is none yet.
    async fn unidentified_websocket(&self) -> Result<SignalWebSocket, Error<S::Error>> {
        let mut unidentified_ws = self.state.unidentified_websocket.lock().await;
        match unidentified_ws.as_ref().filter(|ws| !ws.is_closed()) {
            Some(ws) => Ok(ws.clone()),
            None => {
                let ws = self
                    .unidentified_push_service()
                    .ws("/v1/websocket/", "/v1/keepalive", &[], None)
                    .await?;
                unidentified_ws.replace(ws.clone());
                debug!("initialized unidentified websocket");

                Ok(ws)
            }
        }
    }

    pub(crate) async fn register_pre_keys(&mut self) -> Result<(), Error<S::Error>> {
        trace!("registering pre keys");
        let mut account_manager = AccountManager::new(
            self.identified_push_service(),
            Some(self.state.data.profile_key),
        );

        account_manager
            .update_pre_key_bundle(
                &mut self.store.aci_protocol_store(),
                ServiceIdType::AccountIdentity,
                &mut self.rng,
                true,
            )
            .await?;

        account_manager
            .update_pre_key_bundle(
                &mut self.store.pni_protocol_store(),
                ServiceIdType::PhoneNumberIdentity,
                &mut self.rng,
                true,
            )
            .await?;

        trace!("registered pre keys");
        Ok(())
    }

    pub(crate) async fn set_account_attributes(&mut self) -> Result<(), Error<S::Error>> {
        trace!("setting account attributes");
        let mut account_manager = AccountManager::new(
            self.identified_push_service(),
            Some(self.state.data.profile_key),
        );

        let pni_registration_id =
            if let Some(pni_registration_id) = self.state.data.pni_registration_id {
                pni_registration_id
            } else {
                info!("migrating to PNI");
                let pni_registration_id = generate_registration_id(&mut StdRng::from_entropy());
                self.store.save_registration_data(&self.state.data)?;
                pni_registration_id
            };

        account_manager
            .set_account_attributes(AccountAttributes {
                name: self.state.data.device_name().map(|d| d.to_string()),
                registration_id: self.state.data.registration_id,
                pni_registration_id,
                signaling_key: None,
                voice: false,
                video: false,
                fetches_messages: true,
                pin: None,
                registration_lock: None,
                unidentified_access_key: Some(
                    self.state.data.profile_key.derive_access_key().to_vec(),
                ),
                unrestricted_unidentified_access: false,
                discoverable_by_phone_number: true,
                capabilities: DeviceCapabilities {
                    gift_badges: true,
                    payment_activation: false,
                    pni: true,
                    sender_key: true,
                    stories: false,
                    ..Default::default()
                },
            })
            .await?;

        if self.state.data.pni_registration_id.is_none() {
            debug!("fetching PNI UUID and updating state");
            let whoami = self.whoami().await?;
            self.state.data.service_ids.pni = whoami.pni;
            self.store.save_registration_data(&self.state.data)?;
        }

        trace!("done setting account attributes");
        Ok(())
    }

    /// Requests contacts synchronization and waits until the primary device sends them
    ///
    /// Note: DO NOT call this function if you're already running a receiving loop
    pub async fn sync_contacts(&mut self) -> Result<(), Error<S::Error>> {
        debug!("synchronizing contacts");

        let mut messages = pin!(
            self.receive_messages(ReceivingMode::WaitForContacts)
                .await?
        );

        self.request_contacts().await?;

        tokio::time::timeout(Duration::from_secs(60), async move {
            while let Some(msg) = messages.next().await {
                trace!(?msg, "got message while waiting for contacts sync:");
            }
        })
        .await?;

        Ok(())
    }

    /// Request the primary device to encrypt & send all of its contacts.
    ///
    /// **Note**: If successful, the contacts are not yet received and stored, but will only be
    /// processed when they're received after polling on the
    pub async fn request_contacts(&mut self) -> Result<(), Error<S::Error>> {
        trace!("requesting contacts sync");
        let sync_message = SyncMessage {
            request: Some(sync_message::Request {
                r#type: Some(sync_message::request::Type::Contacts.into()),
            }),
            ..SyncMessage::with_padding()
        };

        let timestamp = SystemTime::now()
            .duration_since(UNIX_EPOCH)
            .expect("Time went backwards")
            .as_millis() as u64;

        self.send_message(
            ServiceAddress::new_aci(self.state.data.service_ids.aci),
            sync_message,
            timestamp,
        )
        .await?;

        Ok(())
    }

    async fn sender_certificate(&mut self) -> Result<SenderCertificate, Error<S::Error>> {
        let needs_renewal = |sender_certificate: Option<&SenderCertificate>| -> bool {
            if sender_certificate.is_none() {
                return true;
            }

            let seconds_since_epoch = SystemTime::now()
                .duration_since(UNIX_EPOCH)
                .expect("Time went backwards")
                .as_secs();

            if let Some(expiration) = sender_certificate.and_then(|s| s.expiration().ok()) {
                expiration.epoch_millis() / 1000 <= seconds_since_epoch + 600
            } else {
                true
            }
        };

        if needs_renewal(self.state.unidentified_sender_certificate.as_ref()) {
            let sender_certificate = self
                .identified_push_service()
                .get_uuid_only_sender_certificate()
                .await?;

            self.state
                .unidentified_sender_certificate
                .replace(sender_certificate);
        }

        Ok(self
            .state
            .unidentified_sender_certificate
            .clone()
            .expect("logic error"))
    }

    pub async fn submit_recaptcha_challenge(
        &self,
        token: &str,
        captcha: &str,
    ) -> Result<(), Error<S::Error>> {
        let mut account_manager = AccountManager::new(self.identified_push_service(), None);
        account_manager
            .submit_recaptcha_challenge(token, captcha)
            .await?;
        Ok(())
    }

    /// Fetches basic information on the registered device.
    pub async fn whoami(&self) -> Result<WhoAmIResponse, Error<S::Error>> {
        Ok(self.identified_push_service().whoami().await?)
    }

    pub fn device_id(&self) -> u32 {
        self.state.device_id()
    }

    /// Fetches the profile (name, about, status emoji) of the registered user.
    pub async fn retrieve_profile(&mut self) -> Result<Profile, Error<S::Error>> {
        self.retrieve_profile_by_uuid(self.state.data.service_ids.aci, self.state.data.profile_key)
            .await
    }

    /// Fetches the profile of the provided user by UUID and profile key.
    pub async fn retrieve_profile_by_uuid(
        &mut self,
        uuid: Uuid,
        profile_key: ProfileKey,
    ) -> Result<Profile, Error<S::Error>> {
        // Check if profile is cached.
        // TODO: Create a migration in the store removing all profiles.
        // TODO: Is there some way to know if this is outdated?
        if let Some(profile) = self.store.profile(uuid, profile_key).ok().flatten() {
            return Ok(profile);
        }

        let mut account_manager =
            AccountManager::new(self.identified_push_service(), Some(profile_key));

        let profile = account_manager
            .retrieve_profile(ServiceAddress::new_aci(uuid))
            .await?;

        let _ = self.store.save_profile(uuid, profile_key, profile.clone());
        Ok(profile)
    }

    pub async fn retrieve_group_avatar(
        &mut self,
        context: GroupContextV2,
    ) -> Result<Option<AvatarBytes>, Error<S::Error>> {
        let master_key_bytes = context
            .master_key()
            .try_into()
            .expect("Master key bytes to be of size 32.");

        // Check if group avatar is cached.
        // TODO: Is there some way to know if this is outdated?
        if let Some(avatar) = self.store.group_avatar(master_key_bytes).ok().flatten() {
            return Ok(Some(avatar));
        }

        let mut gm = self.groups_manager()?;
        let Some(group) = upsert_group(
            self.store(),
            &mut gm,
            context.master_key(),
            &context.revision(),
        )
        .await?
        else {
            return Ok(None);
        };

        // Empty path means no avatar was set.
        if group.avatar.is_empty() {
            return Ok(None);
        }

        let avatar = gm
            .retrieve_avatar(
                &group.avatar,
                GroupSecretParams::derive_from_master_key(GroupMasterKey::new(master_key_bytes)),
            )
            .await?;
        if let Some(avatar) = &avatar {
            let _ = self.store.save_group_avatar(master_key_bytes, avatar);
        }
        Ok(avatar)
    }

    pub async fn retrieve_profile_avatar_by_uuid(
        &mut self,
        uuid: Uuid,
        profile_key: ProfileKey,
    ) -> Result<Option<AvatarBytes>, Error<S::Error>> {
        // Check if profile avatar is cached.
        // TODO: Is there some way to know if this is outdated?
        if let Some(avatar) = self.store.profile_avatar(uuid, profile_key).ok().flatten() {
            return Ok(Some(avatar));
        }

        let profile = if let Some(profile) = self.store.profile(uuid, profile_key).ok().flatten() {
            profile
        } else {
            self.retrieve_profile_by_uuid(uuid, profile_key).await?
        };

        let Some(avatar) = profile.avatar.as_ref() else {
            return Ok(None);
        };

        let mut service = self.unidentified_push_service();

        let mut avatar_stream = service.retrieve_profile_avatar(avatar).await?;
        // 10MB is what Signal Android allocates
        let mut contents = Vec::with_capacity(10 * 1024 * 1024);
        let len = avatar_stream.read_to_end(&mut contents).await?;
        contents.truncate(len);

        let cipher = ProfileCipher::from(profile_key);

        let avatar = cipher.decrypt_avatar(&contents)?;
        let _ = self.store.save_profile_avatar(uuid, profile_key, &avatar);
        Ok(Some(avatar))
    }

    /// Gets an iterator of messages in a thread, optionally starting from a point in time.
    pub fn messages(
        &self,
        thread: &Thread,
        range: impl RangeBounds<u64>,
    ) -> Result<S::MessagesIter, Error<S::Error>> {
        Ok(self.store.messages(thread, range)?)
    }

    async fn receive_messages_encrypted(
        &mut self,
    ) -> Result<impl Stream<Item = Result<Incoming, ServiceError>>, Error<S::Error>> {
        let credentials = self.credentials().ok_or(Error::NotYetRegisteredError)?;
        let ws = self.identified_websocket(true).await?;
        let pipe = MessagePipe::from_socket(ws, credentials);
        Ok(pipe.stream())
    }

    /// Starts receiving and storing messages.
    ///
    /// As a client, it is heavily recommended to run this once in `ReceivingMode::InitialSync` once
    /// before enabling the possiblity of sending messages. That way, all possible updates (sessions, profile keys, sender keys)
    /// are processed _before_ trying to encrypt and send messages which might fail otherwise.
    ///
    /// Returns a [futures::Stream] of messages to consume. Messages will also be stored by the implementation of the [Store].
    pub async fn receive_messages(
        &mut self,
        mode: ReceivingMode,
    ) -> Result<impl Stream<Item = Content>, Error<S::Error>> {
        self.receive_messages_stream(mode).await
    }

    fn groups_manager(&self) -> Result<GroupsManager<InMemoryCredentialsCache>, Error<S::Error>> {
        let service_configuration = self.state.service_configuration();
        let server_public_params = service_configuration.zkgroup_server_public_params;

        let groups_credentials_cache = InMemoryCredentialsCache::default();
        let groups_manager = GroupsManager::new(
            self.state.data.service_ids.clone(),
            self.identified_push_service(),
            groups_credentials_cache,
            server_public_params,
        );

        Ok(groups_manager)
    }

    async fn receive_messages_stream(
        &mut self,
        mode: ReceivingMode,
    ) -> Result<impl Stream<Item = Content>, Error<S::Error>> {
        struct StreamState<Receiver, Store, AciStore> {
            encrypted_messages: Receiver,
            message_receiver: MessageReceiver,
            service_cipher: ServiceCipher<AciStore>,
            push_service: PushService,
            store: Store,
            groups_manager: GroupsManager<InMemoryCredentialsCache>,
            mode: ReceivingMode,
        }

        let push_service = self.identified_push_service();

        let init = StreamState {
            encrypted_messages: Box::pin(self.receive_messages_encrypted().await?),
            message_receiver: MessageReceiver::new(push_service.clone()),
            service_cipher: self.new_service_cipher()?,
            push_service,
            store: self.store.clone(),
            groups_manager: self.groups_manager()?,
            mode,
        };

        debug!("starting to consume incoming message stream");

        Ok(futures::stream::unfold(init, |mut state| async move {
            loop {
                match state.encrypted_messages.next().await {
                    Some(Ok(Incoming::Envelope(envelope))) => {
                        match state.service_cipher.open_envelope(envelope).await {
                            Ok(Some(content)) => {
                                // contacts synchronization sent from the primary device (happens after linking, or on demand)
                                if let ContentBody::SynchronizeMessage(SyncMessage {
                                    contacts: Some(contacts),
                                    ..
                                }) = &content.body
                                {
                                    match state.message_receiver.retrieve_contacts(contacts).await {
                                        Ok(contacts) => {
                                            let _ = state.store.clear_contacts();
                                            info!("saving contacts");
                                            for contact in contacts.filter_map(Result::ok) {
                                                if let Err(error) =
                                                    state.store.save_contact(&contact)
                                                {
                                                    warn!(%error, "failed to save contacts");
                                                    break;
                                                }
                                            }
                                        }
                                        Err(error) => {
                                            warn!(%error, "failed to retrieve contacts");
                                        }
                                    }

                                    if let ReceivingMode::WaitForContacts = state.mode {
                                        return None;
                                    }
                                }

                                // sticker pack operations
                                if let ContentBody::SynchronizeMessage(SyncMessage {
                                    sticker_pack_operation,
                                    ..
                                }) = &content.body
                                {
                                    for operation in sticker_pack_operation {
                                        match operation.r#type() {
                                            sticker_pack_operation::Type::Install => {
                                                let store = state.store.clone();
                                                let push_service = state.push_service.clone();
                                                let operation = operation.clone();

                                                // download stickers in the background
                                                tokio::spawn(async move {
                                                    match download_sticker_pack(
                                                        store,
                                                        push_service,
                                                        &operation,
                                                    )
                                                    .await
                                                    {
                                                        Ok(sticker_pack) => {
                                                            debug!(
                                                                "downloaded sticker pack: {} made by {}",
                                                                sticker_pack.manifest.title,
                                                                sticker_pack.manifest.author
                                                            );
                                                        }
                                                        Err(error) => error!(
                                                            %error,
                                                            "failed to download sticker pack"
                                                        ),
                                                    }
                                                });
                                            }
                                            sticker_pack_operation::Type::Remove => {
                                                match state
                                                    .store
                                                    .remove_sticker_pack(operation.pack_id())
                                                {
                                                    Ok(was_present) => {
                                                        debug!(was_present, "removed stick pack")
                                                    }
                                                    Err(error) => {
                                                        error!(
                                                            %error,
                                                            "failed to remove sticker pack"
                                                        )
                                                    }
                                                }
                                            }
                                        }
                                    }
                                }

                                // group update
                                if let ContentBody::DataMessage(DataMessage {
                                    group_v2:
                                        Some(GroupContextV2 {
                                            master_key: Some(master_key_bytes),
                                            revision: Some(revision),
                                            ..
                                        }),
                                    ..
                                })
                                | ContentBody::SynchronizeMessage(SyncMessage {
                                    sent:
                                        Some(sync_message::Sent {
                                            message:
                                                Some(DataMessage {
                                                    group_v2:
                                                        Some(GroupContextV2 {
                                                            master_key: Some(master_key_bytes),
                                                            revision: Some(revision),
                                                            ..
                                                        }),
                                                    ..
                                                }),
                                            ..
                                        }),
                                    ..
                                }) = &content.body
                                {
                                    // there's two things to implement: the group metadata (fetched from HTTP API)
                                    // and the group changes, which are part of the protobuf messages
                                    // this means we kinda need our own internal representation of groups inside of presage?
                                    if let Ok(Some(group)) = upsert_group(
                                        &state.store,
                                        &mut state.groups_manager,
                                        master_key_bytes,
                                        revision,
                                    )
                                    .await
                                    {
                                        trace!(?group, "upserted group");
                                    }
                                }

                                if let Err(error) = save_message(
                                    &mut state.store,
                                    &mut state.push_service,
                                    content.clone(),
                                    None,
                                )
                                .await
                                {
                                    error!(%error, "error saving message to store");
                                }

                                return Some((content, state));
                            }
                            Ok(None) => {
                                debug!("empty envelope..., message will be skipped!")
                            }
                            Err(error) => {
                                error!(%error, "error opening envelope, message will be skipped!");
                            }
                        }
                    }
                    Some(Ok(Incoming::QueueEmpty)) => {
                        debug!("empty queue");
                        if let ReceivingMode::InitialSync = state.mode {
                            return None;
                        }
                    }
                    Some(Err(error)) => {
                        error!(%error, "unexpected error in message receiving loop")
                    }
                    None => return None,
                }
            }
        }))
    }

    /// Sends a messages to the provided [ServiceAddress].
    /// The timestamp should be set to now and is used by Signal mobile apps
    /// to order messages later, and apply reactions.
    ///
    /// This method will automatically update the [DataMessage::expire_timer] if it is set to
    /// [None] such that the chat will keep the current expire timer. If the expire timer is set,
    /// it will be used as is, and the expire timer version will be incremented.
    pub async fn send_message(
        &mut self,
        recipient_addr: impl Into<ServiceAddress>,
        message: impl Into<ContentBody>,
        timestamp: u64,
    ) -> Result<(), Error<S::Error>> {
        let mut sender = self.new_message_sender().await?;

        let online_only = false;
        // TODO: Populate this flag based on the recipient information
        //
        // Issue <https://github.com/whisperfish/presage/issues/252>
        let include_pni_signature = false;
        let recipient = recipient_addr.into();
        let thread = Thread::Contact(recipient.uuid);
        let mut content_body: ContentBody = message.into();

        self.restore_thread_timer(&thread, &mut content_body);

        let sender_certificate = self.sender_certificate().await?;
        let unidentified_access =
            self.store
                .profile_key(&recipient.uuid)?
                .map(|profile_key| UnidentifiedAccess {
                    key: profile_key.derive_access_key().to_vec(),
                    certificate: sender_certificate.clone(),
                });

        // we need to put our profile key in DataMessage
        if let ContentBody::DataMessage(message) = &mut content_body {
            message
                .profile_key
                .get_or_insert(self.state.data.profile_key().get_bytes().to_vec());
            message.required_protocol_version = Some(0);
        }

        sender
            .send_message(
                &recipient,
                unidentified_access,
                content_body.clone(),
                timestamp,
                online_only,
                include_pni_signature,
            )
            .await?;

        // save the message
        let content = Content {
            metadata: Metadata {
                sender: ServiceAddress::new_aci(self.state.data.service_ids.aci),
                sender_device: self.state.device_id(),
                destination: recipient,
                server_guid: None,
                timestamp,
                needs_receipt: false,
                unidentified_sender: false,
            },
            body: content_body,
        };

        let mut push_service = self.identified_push_service();
        save_message(&mut self.store, &mut push_service, content, Some(thread)).await?;

        Ok(())
    }

    /// Uploads attachments prior to linking them in a message.
    pub async fn upload_attachments(
        &self,
        attachments: Vec<(AttachmentSpec, Vec<u8>)>,
    ) -> Result<Vec<Result<AttachmentPointer, AttachmentUploadError>>, Error<S::Error>> {
        if attachments.is_empty() {
            return Ok(Vec::new());
        }
        let sender = self.new_message_sender().await?;
        let upload = future::join_all(attachments.into_iter().map(move |(spec, contents)| {
            let mut sender = sender.clone();
            async move { sender.upload_attachment(spec, contents).await }
        }));
        Ok(upload.await)
    }

    /// Sends one message in a group (v2). The `master_key_bytes` is required to have 32 elements.
    ///
    /// This method will automatically update the [DataMessage::expire_timer] if it is set to
    /// [None] such that the chat will keep the current expire timer.
    pub async fn send_message_to_group(
        &mut self,
        master_key_bytes: &[u8],
        message: impl Into<ContentBody>,
        timestamp: u64,
    ) -> Result<(), Error<S::Error>> {
        let mut content_body = message.into();
        let master_key_bytes = master_key_bytes
            .try_into()
            .expect("Master key bytes to be of size 32.");
        let thread = Thread::Group(master_key_bytes);

        self.restore_thread_timer(&thread, &mut content_body);

        let mut sender = self.new_message_sender().await?;

        let mut groups_manager = self.groups_manager()?;
        let Some(group) =
            upsert_group(&self.store, &mut groups_manager, &master_key_bytes, &0).await?
        else {
            return Err(Error::UnknownGroup);
        };

        let sender_certificate = self.sender_certificate().await?;
        let mut recipients = Vec::new();
        for member in group
            .members
            .into_iter()
            .filter(|m| m.uuid != self.state.data.service_ids.aci)
        {
            let unidentified_access =
                self.store
                    .profile_key(&member.uuid)?
                    .map(|profile_key| UnidentifiedAccess {
                        key: profile_key.derive_access_key().to_vec(),
                        certificate: sender_certificate.clone(),
                    });
            let include_pni_signature = true;
            recipients.push((
                ServiceAddress::new_aci(member.uuid),
                unidentified_access,
                include_pni_signature,
            ));
        }

        let online_only = false;
        let results = sender
            .send_message_to_group(recipients, content_body.clone(), timestamp, online_only)
            .await;

        // TODO: Handle the NotFound error in the future by removing all sessions to this UUID and marking it as unregistered, not sending any messages to this contact anymore.
        results
            .into_iter()
            .find(|res| match res {
                Ok(_) => false,
                // Ignore any NotFound errors, those mean that e.g. some contact in a group deleted his account.
                Err(MessageSenderError::NotFound { addr }) => {
                    debug!(uuid = %addr.uuid, "UUID not found, skipping sent message result");
                    false
                }
                // return first error if any
                Err(_) => true,
            })
            .transpose()?;

        let content = Content {
            metadata: Metadata {
                sender: ServiceAddress::new_aci(self.state.data.service_ids.aci),
                destination: ServiceAddress::new_aci(self.state.data.service_ids.aci),
                sender_device: self.state.device_id(),
                server_guid: None,
                timestamp,
                needs_receipt: false, // TODO: this is just wrong
                unidentified_sender: false,
            },
            body: content_body,
        };

        let mut push_service = self.identified_push_service();
        save_message(&mut self.store, &mut push_service, content, Some(thread)).await?;

        Ok(())
    }

    fn restore_thread_timer(&mut self, thread: &Thread, content_body: &mut ContentBody) {
        let store_expire_timer = self.store.expire_timer(thread).unwrap_or_default();

        match content_body {
            ContentBody::DataMessage(DataMessage {
                expire_timer: ref mut timer,
                expire_timer_version: ref mut version,
                ..
            }) => {
                if timer.is_none() {
                    *timer = store_expire_timer.map(|(t, _)| t);
                    *version = Some(store_expire_timer.map(|(_, v)| v).unwrap_or_default());
                } else {
                    *version = Some(store_expire_timer.map(|(_, v)| v).unwrap_or_default() + 1);
                }
            }
            _ => (),
        }
    }

    /// Clears all sessions established wiht [recipient](ServiceAddress).
    pub async fn clear_sessions(&self, recipient: &ServiceAddress) -> Result<(), Error<S::Error>> {
        use libsignal_service::session_store::SessionStoreExt;
        self.store
            .aci_protocol_store()
            .delete_all_sessions(recipient)
            .await?;
        self.store
            .pni_protocol_store()
            .delete_all_sessions(recipient)
            .await?;
        Ok(())
    }

    /// Downloads and decrypts a single attachment.
    pub async fn get_attachment(
        &self,
        attachment_pointer: &AttachmentPointer,
    ) -> Result<Vec<u8>, Error<S::Error>> {
        let expected_digest = attachment_pointer
            .digest
            .as_ref()
            .ok_or_else(|| Error::UnexpectedAttachmentChecksum)?;

        let mut service = self.identified_push_service();
        let mut attachment_stream = service.get_attachment(attachment_pointer).await?;

        // We need the whole file for the crypto to check out
        let mut ciphertext = Vec::new();
        let size_bytes = attachment_stream.read_to_end(&mut ciphertext).await?;
        trace!(size_bytes, "downloaded encrypted attachment");

        let digest = sha2::Sha256::digest(&ciphertext);
        if &digest[..] != expected_digest {
            return Err(Error::UnexpectedAttachmentChecksum);
        }

        let key: [u8; 64] = attachment_pointer.key().try_into()?;
        decrypt_in_place(key, &mut ciphertext)?;

        Ok(ciphertext)
    }

    /// Gets an iterator over installed sticker packs
    pub async fn sticker_packs(&self) -> Result<S::StickerPacksIter, Error<S::Error>> {
        Ok(self.store.sticker_packs()?)
    }

    /// Gets a sticker pack by id
    pub async fn sticker_pack(
        &self,
        pack_id: &[u8],
    ) -> Result<Option<StickerPack>, Error<S::Error>> {
        Ok(self.store.sticker_pack(pack_id)?)
    }

    /// Gets the metadata of a sticker
    pub async fn sticker_metadata(
        &mut self,
        pack_id: &[u8],
        sticker_id: u32,
    ) -> Result<Option<Sticker>, Error<S::Error>> {
        Ok(self.store.sticker_pack(pack_id)?.and_then(|pack| {
            pack.manifest
                .stickers
                .iter()
                .find(|&x| x.id == sticker_id)
                .cloned()
        }))
    }

    /// Installs a sticker pack and notifies other registered devices
    pub async fn install_sticker_pack(
        &mut self,
        pack_id: &[u8],
        pack_key: &[u8],
    ) -> Result<(), Error<S::Error>> {
        let sticker_pack_operation = StickerPackOperation {
            pack_id: Some(pack_id.to_vec()),
            pack_key: Some(pack_key.to_vec()),
            r#type: Some(sticker_pack_operation::Type::Install as i32),
        };

        let push_service = self.unidentified_push_service();
        download_sticker_pack(self.store.clone(), push_service, &sticker_pack_operation).await?;

        // Sync the change with the other devices
        let sync_message = SyncMessage {
            sticker_pack_operation: vec![sticker_pack_operation],
            ..Default::default()
        };

        let timestamp = std::time::SystemTime::now()
            .duration_since(UNIX_EPOCH)
            .expect("Time went backwards")
            .as_millis() as u64;

        self.send_message(
            ServiceAddress::new_aci(self.state.data.aci()),
            sync_message,
            timestamp,
        )
        .await?;

        Ok(())
    }

    /// Removes an installed sticker pack
    pub async fn remove_sticker_pack(
        &mut self,
        pack_id: &[u8],
        pack_key: &[u8],
    ) -> Result<(), Error<S::Error>> {
        // Sync the change with the other clients
        let sync_message = SyncMessage {
            sticker_pack_operation: vec![StickerPackOperation {
                pack_id: Some(pack_id.to_vec()),
                pack_key: Some(pack_key.to_vec()), // The pack key might not be neccesary in the message
                r#type: Some(sticker_pack_operation::Type::Remove as i32),
            }],
            ..Default::default()
        };

        let timestamp = std::time::SystemTime::now()
            .duration_since(UNIX_EPOCH)
            .expect("Time went backwards")
            .as_millis() as u64;

        self.send_message(
            ServiceAddress::new_aci(self.state.data.aci()),
            sync_message,
            timestamp,
        )
        .await?;

        self.store.remove_sticker_pack(pack_id)?;

        Ok(())
    }

    pub async fn send_session_reset(
        &mut self,
        recipient: &ServiceAddress,
        timestamp: u64,
    ) -> Result<(), Error<S::Error>> {
        trace!(%recipient.uuid, "resetting session for address");
        let message = DataMessage {
            flags: Some(DataMessageFlags::EndSession as u32),
            ..Default::default()
        };

        self.send_message(*recipient, message, timestamp).await?;

        Ok(())
    }

    fn credentials(&self) -> Option<ServiceCredentials> {
        Some(ServiceCredentials {
            aci: Some(self.state.data.service_ids.aci),
            pni: Some(self.state.data.service_ids.pni),
            phonenumber: self.state.data.phone_number.clone(),
            password: Some(self.state.data.password.clone()),
            signaling_key: Some(self.state.data.signaling_key),
            device_id: self.state.data.device_id,
        })
    }

    /// Creates a new message sender.
    async fn new_message_sender(&self) -> Result<MessageSender<S::AciStore>, Error<S::Error>> {
        let identified_websocket = self.identified_websocket(false).await?;
        let unidentified_websocket = self.unidentified_websocket().await?;

        let aci_protocol_store = self.store.aci_protocol_store();
        let aci_identity_keypair = aci_protocol_store.get_identity_key_pair().await?;
        let pni_identity_keypair = self
            .store
            .pni_protocol_store()
            .get_identity_key_pair()
            .await?;

        Ok(MessageSender::new(
            identified_websocket,
            unidentified_websocket,
            self.identified_push_service(),
            self.new_service_cipher()?,
            self.rng.clone(),
            aci_protocol_store,
            ServiceAddress::new_aci(self.state.data.service_ids.aci),
            ServiceAddress::new_pni(self.state.data.service_ids.pni),
            aci_identity_keypair,
            Some(pni_identity_keypair),
            self.state.device_id().into(),
        ))
    }

    /// Creates a new service cipher.
    fn new_service_cipher(&self) -> Result<ServiceCipher<S::AciStore>, Error<S::Error>> {
        let service_cipher = ServiceCipher::new(
            self.store.aci_protocol_store(),
            self.rng.clone(),
            self.state
                .service_configuration()
                .unidentified_sender_trust_root,
            self.state.data.service_ids.aci,
            self.state.device_id(),
        );

        Ok(service_cipher)
    }

    /// Returns the title of a thread (contact or group).
    pub async fn thread_title(&self, thread: &Thread) -> Result<String, Error<S::Error>> {
        match thread {
            Thread::Contact(uuid) => {
                let contact = match self.store.contact_by_id(uuid) {
                    Ok(contact) => contact,
                    Err(error) => {
                        info!(%error, %uuid, "error getting contact by id");
                        None
                    }
                };
                Ok(match contact {
                    Some(contact) => contact.name,
                    None => uuid.to_string(),
                })
            }
            Thread::Group(id) => match self.store.group(*id)? {
                Some(group) => Ok(group.title),
                None => Ok("".to_string()),
            },
        }
    }

    /// Returns how this client was registered, either as a primary or secondary device.
    pub fn registration_type(&self) -> RegistrationType {
        if self.state.data.device_name.is_some() {
            RegistrationType::Secondary
        } else {
            RegistrationType::Primary
        }
    }

    /// As a primary device, link a secondary device.
    pub async fn link_secondary(&self, secondary: Url) -> Result<(), Error<S::Error>> {
        // XXX: What happens if secondary device? Possible to use static typing to make this method call impossible in that case?
        if self.registration_type() != RegistrationType::Primary {
            return Err(Error::NotPrimaryDevice);
        }

        let credentials = self.credentials().ok_or(Error::NotYetRegisteredError)?;
        let mut account_manager = AccountManager::new(
            self.identified_push_service(),
            Some(self.state.data.profile_key),
        );
        let store = self.store();

        account_manager
            .link_device(
                secondary,
                &store.aci_protocol_store(),
                &store.pni_protocol_store(),
                credentials,
                None,
            )
            .await?;
        Ok(())
    }

    /// As a primary device, unlink a secondary device.
    pub async fn unlink_secondary(&self, device_id: i64) -> Result<(), Error<S::Error>> {
        // secondary devices cannot unlink themselves or other devices, it will fail with an unauthorized error
        if self.registration_type() != RegistrationType::Primary {
            return Err(Error::NotPrimaryDevice);
        }
        self.identified_push_service()
            .unlink_device(device_id)
            .await?;
        Ok(())
    }

    /// As a primary device, list all the devices (including the current device).
    pub async fn devices(&self) -> Result<Vec<DeviceInfo>, Error<S::Error>> {
        let aci_protocol_store = self.store.aci_protocol_store();
        let mut account_manager = AccountManager::new(
            self.identified_push_service(),
            Some(self.state.data.profile_key),
        );

        Ok(account_manager.linked_devices(&aci_protocol_store).await?)
    }

    /// Deprecated methods

    /// Get a single contact by its UUID
    ///
    /// Note: this only currently works when linked as secondary device (the contacts are sent by the primary device at linking time)
    #[deprecated = "use the store handle directly"]
    pub fn contact_by_id(&self, id: &Uuid) -> Result<Option<Contact>, Error<S::Error>> {
        Ok(self.store.contact_by_id(id)?)
    }

    /// Returns an iterator on contacts stored in the [Store].
    #[deprecated = "use the store handle directly"]
    pub fn contacts(
        &self,
    ) -> Result<impl Iterator<Item = Result<Contact, Error<S::Error>>>, Error<S::Error>> {
        let iter = self.store.contacts()?;
        Ok(iter.map(|r| r.map_err(Into::into)))
    }

    /// Get a group (either from the local cache, or fetch it remotely) using its master key
    #[deprecated = "use the store handle directly"]
    pub fn group(&self, master_key_bytes: &[u8]) -> Result<Option<Group>, Error<S::Error>> {
        Ok(self.store.group(master_key_bytes.try_into()?)?)
    }

    /// Returns an iterator on groups stored in the [Store].
    #[deprecated = "use the store handle directly"]
    pub fn groups(&self) -> Result<S::GroupsIter, Error<S::Error>> {
        Ok(self.store.groups()?)
    }

    /// Get a single message in a thread (identified by its server-side sent timestamp)
    #[deprecated = "use the store handle directly"]
    pub fn message(
        &self,
        thread: &Thread,
        timestamp: u64,
    ) -> Result<Option<Content>, Error<S::Error>> {
        Ok(self.store.message(thread, timestamp)?)
    }
}

/// The mode receiving messages stream
#[derive(Debug, Default, Clone, Copy, PartialEq, Eq)]
pub enum ReceivingMode {
    /// Don't stop the stream
    #[default]
    Forever,
    /// Stop the stream after the initial sync
    ///
    /// That is, when the Signal's message queue becomes empty.
    InitialSync,
    /// Stop the stream after contacts are synced
    WaitForContacts,
}

async fn upsert_group<S: Store>(
    store: &S,
    groups_manager: &mut GroupsManager<InMemoryCredentialsCache>,
    master_key_bytes: &[u8],
    revision: &u32,
) -> Result<Option<Group>, Error<S::Error>> {
    let upsert_group = match store.group(master_key_bytes.try_into()?) {
        Ok(Some(group)) => {
            debug!(group_name =% group.title, "loaded group from local db");
            group.revision < *revision
        }
        Ok(None) => true,
        Err(error) => {
            warn!(%error, "failed to retrieve group from local db");
            true
        }
    };

    if upsert_group {
        debug!("fetching and saving group");
        match groups_manager.fetch_encrypted_group(master_key_bytes).await {
            Ok(encrypted_group) => {
                let group = decrypt_group(master_key_bytes, encrypted_group)?;
                if let Err(error) = store.save_group(master_key_bytes.try_into()?, &group) {
                    error!(%error, "failed to save group");
                }
            }
            Err(error) => {
                warn!(%error, "failed to fetch encrypted group")
            }
        }
    }

    Ok(store.group(master_key_bytes.try_into()?)?)
}

/// Download and decrypt a sticker manifest
async fn download_sticker_pack<C: ContentsStore>(
    mut store: C,
    mut push_service: PushService,
    operation: &StickerPackOperation,
) -> Result<StickerPack, Error<C::ContentsStoreError>> {
    debug!("downloading sticker pack");
    let pack_key = operation.pack_key();
    let pack_id = operation.pack_id();
    let key = derive_key(pack_key)?;

    let mut ciphertext = Vec::new();

    let size_bytes = push_service
        .get_sticker_pack_manifest(&hex::encode(pack_id))
        .await?
        .read_to_end(&mut ciphertext)
        .await?;

    trace!(size_bytes, "downloaded encrypted sticker pack manifest");

    decrypt_in_place(key, &mut ciphertext)?;

    let mut sticker_pack_manifest: StickerPackManifest =
        libsignal_service::proto::Pack::decode(ciphertext.as_slice())
            .map_err(ProvisioningError::from)?
            .into();

    for sticker in &mut sticker_pack_manifest.stickers {
        match download_sticker(&mut store, &mut push_service, pack_id, pack_key, sticker.id).await {
            Ok(decrypted_sticker_bytes) => {
                debug!(id = sticker.id, "downloaded sticker");
                sticker.bytes = Some(decrypted_sticker_bytes);
            }
            Err(error) => error!(sticker.id, %error,"failed to download sticker"),
        }
    }

    let sticker_pack = StickerPack {
        id: pack_id.to_vec(),
        key: pack_key.to_vec(),
        manifest: sticker_pack_manifest,
    };

    // save everything in store
    store.add_sticker_pack(&sticker_pack)?;

    Ok(sticker_pack)
}

/// Downloads and decrypts a single sticker
async fn download_sticker<C: ContentsStore>(
    _store: &mut C,
    push_service: &mut PushService,
    pack_id: &[u8],
    pack_key: &[u8],
    sticker_id: u32,
) -> Result<Vec<u8>, Error<C::ContentsStoreError>> {
    let key = derive_key(pack_key)?;

    let mut sticker_stream = push_service
        .get_sticker(&hex::encode(pack_id), sticker_id)
        .await?;

    let mut ciphertext = Vec::new();
    let size_bytes = sticker_stream.read_to_end(&mut ciphertext).await?;

    trace!(size_bytes, "downloaded encrypted sticker");

    decrypt_in_place(key, &mut ciphertext)?;

    Ok(ciphertext)
}

/// Save a message into the store.
/// Note that `override_thread` can be used to specify the thread the message will be stored in.
/// This is required when storing outgoing messages, as in this case the appropriate storage place cannot be derived from the message itself.
async fn save_message<S: Store>(
    store: &mut S,
    push_service: &mut PushService,
    message: Content,
    override_thread: Option<Thread>,
) -> Result<(), Error<S::Error>> {
    // derive the thread from the message type
    let thread = override_thread.unwrap_or(Thread::try_from(&message)?);

    // only save DataMessage and SynchronizeMessage (sent)
    let message = match message.body {
        ContentBody::NullMessage(_) => Some(message),
        ContentBody::DataMessage(
            ref data_message @ DataMessage {
                ref profile_key, ..
            },
        )
        | ContentBody::SynchronizeMessage(SyncMessage {
            sent:
                Some(sync_message::Sent {
                    message:
                        Some(
                            ref data_message @ DataMessage {
                                ref profile_key, ..
                            },
                        ),
                    ..
                }),
            ..
        }) => {
            // update recipient profile key if changed
            if let Some(profile_key_bytes) = profile_key.clone().and_then(|p| p.try_into().ok()) {
                let sender_uuid = message.metadata.sender.uuid;
                let profile_key = ProfileKey::create(profile_key_bytes);
                debug!(%sender_uuid, "inserting profile key for");

                // Either:
                // - insert a new contact with the profile information
                // - update the contact if the profile key has changed
                // TODO: mark this contact as "created by us" maybe to know whether we should update it or not
                if store.contact_by_id(&sender_uuid)?.is_none()
                    || !store
                        .profile_key(&sender_uuid)?
                        .is_some_and(|p| p.bytes == profile_key.bytes)
                {
                    let encrypted_profile = push_service
                        .retrieve_profile_by_id(
                            ServiceAddress::new_aci(sender_uuid),
                            Some(profile_key),
                        )
                        .await?;
                    let profile_cipher = ProfileCipher::from(profile_key);
                    let decrypted_profile = encrypted_profile.decrypt(profile_cipher).unwrap();

                    let contact = Contact {
                        uuid: sender_uuid,
                        phone_number: None,
                        name: decrypted_profile
                            .name
                            // FIXME: this assumes [firstname] [lastname]
                            .map(|pn| {
                                if let Some(family_name) = pn.family_name {
                                    format!("{} {}", pn.given_name, family_name)
                                } else {
                                    pn.given_name
                                }
                            })
                            .unwrap_or_default(),
                        profile_key: profile_key.bytes.to_vec(),
                        color: None,
                        expire_timer: data_message.expire_timer.unwrap_or_default(),
                        expire_timer_version: data_message.expire_timer_version.unwrap_or(1),
                        inbox_position: 0,
                        archived: false,
                        avatar: None,
                        verified: Verified::default(),
                    };

                    info!(%sender_uuid, "saved contact on first sight");
                    store.save_contact(&contact)?;
                }

                store.upsert_profile_key(&sender_uuid, profile_key)?;
            }

            if let Some(expire_timer) = data_message.expire_timer {
                let version = data_message.expire_timer_version.unwrap_or(1);
                store.update_expire_timer(&thread, expire_timer, version)?;
            }

            match data_message {
                DataMessage {
                    delete:
                        Some(Delete {
                            target_sent_timestamp: Some(ts),
                        }),
                    ..
                } => {
                    // replace an existing message by an empty NullMessage
                    if let Some(mut existing_msg) = store.message(&thread, *ts)? {
                        existing_msg.metadata.sender.uuid = Uuid::nil();
                        existing_msg.body = NullMessage::default().into();
                        store.save_message(&thread, existing_msg)?;
                        debug!(%thread, ts, "message in thread deleted");
                        None
                    } else {
                        warn!(%thread, ts, "could not find message to delete in thread");
                        None
                    }
                }
                _ => Some(message),
            }
        }
        ContentBody::EditMessage(EditMessage {
            target_sent_timestamp: Some(ts),
            data_message: Some(data_message),
        })
        | ContentBody::SynchronizeMessage(SyncMessage {
            sent:
                Some(sync_message::Sent {
                    edit_message:
                        Some(EditMessage {
                            target_sent_timestamp: Some(ts),
                            data_message: Some(data_message),
                        }),
                    ..
                }),
            ..
        }) => {
            if let Some(mut existing_msg) = store.message(&thread, ts)? {
                existing_msg.metadata = message.metadata;
                existing_msg.body = ContentBody::DataMessage(data_message);
                // TODO: find a way to mark the message as edited (so that it's visible in a client)
                trace!(%thread, ts, "message in thread edited");
                Some(existing_msg)
            } else {
                warn!(%thread, ts, "could not find edited message");
                None
            }
        }
        ContentBody::CallMessage(_)
        | ContentBody::SynchronizeMessage(SyncMessage {
            call_event: Some(_),
            ..
        }) => Some(message),
        ContentBody::SynchronizeMessage(_) => {
            debug!("skipping saving sync message without interesting fields");
            None
        }
        ContentBody::ReceiptMessage(_) => {
            debug!("skipping saving receipt message");
            None
        }
        ContentBody::TypingMessage(_) => {
            debug!("skipping saving typing message");
            None
        }
        ContentBody::StoryMessage(_) => {
            debug!("skipping story message");
            None
        }
        ContentBody::PniSignatureMessage(_) => {
            debug!("skipping PNI signature message");
            None
        }
        ContentBody::EditMessage(_) => {
            debug!("invalid edited");
            None
        }
    };

    if let Some(message) = message {
        store.save_message(&thread, message)?;
    }

    Ok(())
}<|MERGE_RESOLUTION|>--- conflicted
+++ resolved
@@ -35,11 +35,6 @@
 use libsignal_service::zkgroup::groups::{GroupMasterKey, GroupSecretParams};
 use libsignal_service::zkgroup::profiles::ProfileKey;
 use libsignal_service::{cipher, AccountManager, Profile, ServiceAddress};
-<<<<<<< HEAD
-use log::{debug, error, info, trace, warn};
-=======
-use libsignal_service_hyper::push_service::HyperPushService;
->>>>>>> 204c677a
 use rand::rngs::StdRng;
 use rand::SeedableRng;
 use serde::{Deserialize, Serialize};
@@ -64,13 +59,8 @@
 /// Manager state when the client is registered and can send and receive messages from Signal
 #[derive(Clone)]
 pub struct Registered {
-<<<<<<< HEAD
-    pub(crate) identified_push_service: CacheCell<PushService>,
-    pub(crate) unidentified_push_service: CacheCell<PushService>,
-=======
-    pub(crate) identified_push_service: OnceLock<HyperPushService>,
-    pub(crate) unidentified_push_service: OnceLock<HyperPushService>,
->>>>>>> 204c677a
+    pub(crate) identified_push_service: OnceLock<PushService>,
+    pub(crate) unidentified_push_service: OnceLock<PushService>,
     pub(crate) identified_websocket: Arc<Mutex<Option<SignalWebSocket>>>,
     pub(crate) unidentified_websocket: Arc<Mutex<Option<SignalWebSocket>>>,
     pub(crate) unidentified_sender_certificate: Option<SenderCertificate>,
@@ -183,55 +173,33 @@
     /// Returns a clone of a cached push service (with credentials).
     ///
     /// If no service is yet cached, it will create and cache one.
-<<<<<<< HEAD
     fn identified_push_service(&self) -> PushService {
-        self.state.identified_push_service.get(|| {
-            PushService::new(
-                self.state.service_configuration(),
-                self.credentials(),
-                crate::USER_AGENT.to_string(),
-            )
-        })
-=======
-    fn identified_push_service(&self) -> HyperPushService {
         self.state
             .identified_push_service
             .get_or_init(|| {
-                HyperPushService::new(
+                PushService::new(
                     self.state.service_configuration(),
                     self.credentials(),
                     crate::USER_AGENT.to_string(),
                 )
             })
             .clone()
->>>>>>> 204c677a
     }
 
     /// Returns a clone of a cached push service (without credentials).
     ///
     /// If no service is yet cached, it will create and cache one.
-<<<<<<< HEAD
     fn unidentified_push_service(&self) -> PushService {
-        self.state.unidentified_push_service.get(|| {
-            PushService::new(
-                self.state.service_configuration(),
-                None,
-                crate::USER_AGENT.to_string(),
-            )
-        })
-=======
-    fn unidentified_push_service(&self) -> HyperPushService {
         self.state
             .unidentified_push_service
             .get_or_init(|| {
-                HyperPushService::new(
+                PushService::new(
                     self.state.service_configuration(),
                     None,
                     crate::USER_AGENT.to_string(),
                 )
             })
             .clone()
->>>>>>> 204c677a
     }
 
     /// Returns the current identified websocket, or creates a new one
