//! Traits that are used by the manager for storing the data.

use std::{fmt, ops::RangeBounds, time::SystemTime};

<<<<<<< HEAD
use crate::{manager::Registered, GroupMasterKeyBytes, ThreadMetadata};
=======
>>>>>>> 46f6226f
use libsignal_service::{
    content::{ContentBody, Metadata},
    groups_v2::Group,
    models::Contact,
    prelude::{Content, ProfileKey, Uuid, UuidError},
    proto::{
        sync_message::{self, Sent},
        verified, DataMessage, EditMessage, GroupContextV2, SyncMessage, Verified,
    },
    protocol::{IdentityKey, ProtocolAddress, ProtocolStore, SenderKeyStore},
    session_store::SessionStoreExt,
    zkgroup::GroupMasterKeyBytes,
    Profile,
};
use log::error;
use serde::{Deserialize, Serialize};

use crate::manager::RegistrationData;

<<<<<<< HEAD
pub trait Store: ProtocolStore + SenderKeyStore + SessionStoreExt + Sync + Clone {
    type Error: StoreError;

    type ContactsIter: Iterator<Item = Result<Contact, Self::Error>>;
    type GroupsIter: Iterator<Item = Result<(GroupMasterKeyBytes, Group), Self::Error>>;
    type MessagesIter: Iterator<Item = Result<Content, Self::Error>>;
    type ThreadMetadataIter: Iterator<Item = Result<ThreadMetadata, Self::Error>>;
=======
/// An error trait implemented by store error types
pub trait StoreError: std::error::Error + Sync + Send + 'static {}
>>>>>>> 46f6226f

/// Stores the registered state of the manager
pub trait StateStore {
    type StateStoreError: StoreError;

    /// Load registered (or linked) state
    fn load_registration_data(&self) -> Result<Option<RegistrationData>, Self::StateStoreError>;

    /// Save registered (or linked) state
    fn save_registration_data(
        &mut self,
        state: &RegistrationData,
    ) -> Result<(), Self::StateStoreError>;

    /// Returns whether this store contains registration data or not
    fn is_registered(&self) -> bool;

    /// Clear registration data (including keys), but keep received messages, groups and contacts.
    fn clear_registration(&mut self) -> Result<(), Self::StateStoreError>;
}

/// Stores the keys published ahead of time, pre-keys
///
/// <https://signal.org/docs/specifications/x3dh/>
pub trait PreKeyStoreExt {
    type PreKeyStoreExtError: StoreError;

    fn pre_keys_offset_id(&self) -> Result<u32, Self::PreKeyStoreExtError>;

    fn set_pre_keys_offset_id(&mut self, id: u32) -> Result<(), Self::PreKeyStoreExtError>;

    fn next_signed_pre_key_id(&self) -> Result<u32, Self::PreKeyStoreExtError>;

    fn next_pq_pre_key_id(&self) -> Result<u32, Self::PreKeyStoreExtError>;

    fn set_next_signed_pre_key_id(&mut self, id: u32) -> Result<(), Self::PreKeyStoreExtError>;

    fn set_next_pq_pre_key_id(&mut self, id: u32) -> Result<(), Self::PreKeyStoreExtError>;
}

/// Stores messages, contacts, groups and profiles
pub trait ContentsStore {
    type ContentsStoreError: StoreError;

    /// Iterator over the contacts
    type ContactsIter: Iterator<Item = Result<Contact, Self::ContentsStoreError>>;

    /// Iterator over all stored groups
    ///
    /// Each items is a tuple consisting of the group master key and its corresponding data.
    type GroupsIter: Iterator<Item = Result<(GroupMasterKeyBytes, Group), Self::ContentsStoreError>>;

    /// Iterator over all stored messages
    type MessagesIter: Iterator<Item = Result<Content, Self::ContentsStoreError>>;

    // Messages

    /// Clear all stored messages.
    fn clear_messages(&mut self) -> Result<(), Self::ContentsStoreError>;

    /// Clear the messages in a thread.
    fn clear_thread(&mut self, thread: &Thread) -> Result<(), Self::ContentsStoreError>;

    /// Save a message in a [Thread] identified by a timestamp.
    fn save_message(
        &self,
        thread: &Thread,
        message: Content,
    ) -> Result<(), Self::ContentsStoreError>;

    /// Saves a message that can show users when the identity of a contact has changed
    /// On Signal Android, this is usually displayed as: "Your safety number with XYZ has changed."
    fn save_trusted_identity_message(
        &self,
        protocol_address: &ProtocolAddress,
        right_identity_key: IdentityKey,
        verified_state: verified::State,
    ) {
        let Ok(sender) = protocol_address.name().parse() else {
            return;
        };

        // TODO: this is a hack to save a message showing that the verification status changed
        // It is possibly ok to do it like this, but rebuidling the metadata and content body feels dirty
        let thread = Thread::Contact(sender);
        let verified_sync_message = Content {
            metadata: Metadata {
                sender: sender.into(),
                sender_device: 0,
                timestamp: SystemTime::now()
                    .duration_since(SystemTime::UNIX_EPOCH)
                    .unwrap_or_default()
                    .as_secs(),
                needs_receipt: false,
                unidentified_sender: false,
            },
            body: SyncMessage {
                verified: Some(Verified {
                    destination_aci: None,
                    identity_key: Some(right_identity_key.public_key().serialize().to_vec()),
                    state: Some(verified_state.into()),
                    null_message: None,
                }),
                ..Default::default()
            }
            .into(),
        };

        if let Err(error) = self.save_message(&thread, verified_sync_message) {
            error!("failed to save the verified session message in thread: {error}");
        }
    }

    /// Delete a single message, identified by its received timestamp from a thread.
    /// Useful when you want to delete a message locally only.
    fn delete_message(
        &mut self,
        thread: &Thread,
        timestamp: u64,
    ) -> Result<bool, Self::ContentsStoreError>;

    /// Retrieve a message from a [Thread] by its timestamp.
    fn message(
        &self,
        thread: &Thread,
        timestamp: u64,
    ) -> Result<Option<Content>, Self::ContentsStoreError>;

    /// Retrieve all messages from a [Thread] within a range in time
    fn messages(
        &self,
        thread: &Thread,
        range: impl RangeBounds<u64>,
    ) -> Result<Self::MessagesIter, Self::ContentsStoreError>;

    /// Get the expire timer from a [Thread], which corresponds to either [Contact::expire_timer]
    /// or [Group::disappearing_messages_timer].
    fn expire_timer(&self, thread: &Thread) -> Result<Option<u32>, Self::ContentsStoreError> {
        match thread {
            Thread::Contact(uuid) => Ok(self.contact_by_id(*uuid)?.map(|c| c.expire_timer)),
            Thread::Group(key) => Ok(self
                .group(*key)?
                .and_then(|g| g.disappearing_messages_timer)
                .map(|t| t.duration)),
        }
    }

    // Contacts

    /// Clear all saved synchronized contact data
    fn clear_contacts(&mut self) -> Result<(), Self::ContentsStoreError>;

    /// Replace all contact data
    fn save_contacts(
        &mut self,
        contacts: impl Iterator<Item = Contact>,
    ) -> Result<(), Self::ContentsStoreError>;

    /// Save a single contact
    fn save_contact(&mut self, contact: Contact) -> Result<(), Self::Error>;

    /// Get an iterator on all stored (synchronized) contacts
    fn contacts(&self) -> Result<Self::ContactsIter, Self::ContentsStoreError>;

    /// Get contact data for a single user by its [Uuid].
    fn contact_by_id(&self, id: Uuid) -> Result<Option<Contact>, Self::ContentsStoreError>;

    /// Delete all cached group data
    fn clear_groups(&mut self) -> Result<(), Self::ContentsStoreError>;

    /// Save a group in the cache
    fn save_group(
        &self,
        master_key: GroupMasterKeyBytes,
        group: &Group,
    ) -> Result<(), Self::ContentsStoreError>;

    /// Get an iterator on all cached groups
    fn groups(&self) -> Result<Self::GroupsIter, Self::ContentsStoreError>;

    /// Retrieve a single unencrypted group indexed by its `[GroupMasterKeyBytes]`
    fn group(
        &self,
        master_key: GroupMasterKeyBytes,
    ) -> Result<Option<Group>, Self::ContentsStoreError>;

    // Profiles

    /// Insert or update the profile key of a contact
    fn upsert_profile_key(
        &mut self,
        uuid: &Uuid,
        key: ProfileKey,
    ) -> Result<bool, Self::ContentsStoreError>;

    /// Get the profile key for a contact
    fn profile_key(&self, uuid: &Uuid) -> Result<Option<ProfileKey>, Self::ContentsStoreError>;

    /// Save a profile by [Uuid] and [ProfileKey].
    fn save_profile(
        &mut self,
        uuid: Uuid,
        key: ProfileKey,
        profile: Profile,
    ) -> Result<(), Self::ContentsStoreError>;

    /// Retrieve a profile by [Uuid] and [ProfileKey].
<<<<<<< HEAD
    fn profile(&self, uuid: Uuid, key: ProfileKey) -> Result<Option<Profile>, Self::Error>;

    /// Retrieve ThereadMetadata for all threads.
    fn thread_metadatas(&self) -> Result<Self::ThreadMetadataIter, Self::Error>;

    /// Retrieve ThereadMetadata for a single thread.
    fn thread_metadata(&self, thread: &Thread) -> Result<Option<ThreadMetadata>, Self::Error>;

    /// Save ThereadMetadata for a single thread.
    /// This will overwrite any existing metadata for the thread.
    /// 
    fn save_thread_metadata(&mut self, metadata: ThreadMetadata) -> Result<(), Self::Error>;


=======
    fn profile(
        &self,
        uuid: Uuid,
        key: ProfileKey,
    ) -> Result<Option<Profile>, Self::ContentsStoreError>;
}

/// The manager store trait combining all other stores into a single one
pub trait Store:
    StateStore<StateStoreError = Self::Error>
    + PreKeyStoreExt<PreKeyStoreExtError = Self::Error>
    + ContentsStore<ContentsStoreError = Self::Error>
    + ProtocolStore
    + SenderKeyStore
    + SessionStoreExt
    + Sync
    + Clone
{
    type Error: StoreError;

    /// Clear the entire store
    ///
    /// This can be useful when resetting an existing client.
    fn clear(&mut self) -> Result<(), <Self as StateStore>::StateStoreError>;
>>>>>>> 46f6226f
}

/// A thread specifies where a message was sent, either to or from a contact or in a group.
#[derive(Debug, Hash, Eq, PartialEq, Clone, Deserialize, Serialize)]
pub enum Thread {
    /// The message was sent inside a contact-chat.
    Contact(Uuid),
    // Cannot use GroupMasterKey as unable to extract the bytes.
    /// The message was sent inside a groups-chat with the [`GroupMasterKeyBytes`] (specified as bytes).
    Group(GroupMasterKeyBytes),
}

impl fmt::Display for Thread {
    fn fmt(&self, f: &mut fmt::Formatter<'_>) -> fmt::Result {
        match self {
            Thread::Contact(uuid) => write!(f, "Thread(contact={uuid})"),
            Thread::Group(master_key_bytes) => {
                write!(f, "Thread(group={:x?})", &master_key_bytes[..4])
            }
        }
    }
}

impl TryFrom<&Content> for Thread {
    type Error = UuidError;

    fn try_from(content: &Content) -> Result<Self, Self::Error> {
        match &content.body {
            // [1-1] Message sent by us with another device
            ContentBody::SynchronizeMessage(SyncMessage {
                sent:
                    Some(Sent {
                        destination_service_id: Some(uuid),
                        ..
                    }),
                ..
            }) => Ok(Self::Contact(Uuid::parse_str(uuid)?)),
            // [Group] message from somebody else
            ContentBody::DataMessage(DataMessage {
                group_v2:
                    Some(GroupContextV2 {
                        master_key: Some(key),
                        ..
                    }),
                ..
            })
            // [Group] message sent by us with another device
            | ContentBody::SynchronizeMessage(SyncMessage {
                sent:
                    Some(Sent {
                        message:
                            Some(DataMessage {
                                group_v2:
                                    Some(GroupContextV2 {
                                        master_key: Some(key),
                                        ..
                                    }),
                                ..
                            }),
                        ..
                    }),
                ..
            })
            // [Group] message edit sent by us with another device
            | ContentBody::SynchronizeMessage(SyncMessage {
                sent:
                    Some(Sent {
                        edit_message:
                            Some(EditMessage {
                                data_message:
                                    Some(DataMessage {
                                        group_v2:
                                            Some(GroupContextV2 {
                                                master_key: Some(key),
                                                ..
                                            }),
                                        ..
                                    }),
                                ..
                            }),
                        ..
                    }),
                ..
            })
            // [Group] Message edit sent by somebody else
            | ContentBody::EditMessage(EditMessage {
                data_message:
                    Some(DataMessage {
                        group_v2:
                            Some(GroupContextV2 {
                                master_key: Some(key),
                                ..
                            }),
                        ..
                    }),
                ..
            }) => Ok(Self::Group(
                key.clone()
                    .try_into()
                    .expect("Group master key to have 32 bytes"),
            )),
            // [1-1] Any other message directly to us
            _ => Ok(Thread::Contact(content.metadata.sender.uuid)),
        }
    }
}

/// Extension trait of [`Content`]
pub trait ContentExt {
    fn timestamp(&self) -> u64;
}

impl ContentExt for Content {
    /// The original timestamp of the message.
    fn timestamp(&self) -> u64 {
        match self.body {
            ContentBody::SynchronizeMessage(SyncMessage {
                sent:
                    Some(sync_message::Sent {
                        timestamp: Some(ts),
                        ..
                    }),
                ..
            }) => ts,
            ContentBody::SynchronizeMessage(SyncMessage {
                sent:
                    Some(sync_message::Sent {
                        edit_message:
                            Some(EditMessage {
                                target_sent_timestamp: Some(ts),
                                ..
                            }),
                        ..
                    }),
                ..
            }) => ts,
            ContentBody::EditMessage(EditMessage {
                target_sent_timestamp: Some(ts),
                ..
            }) => ts,
            _ => self.metadata.timestamp,
        }
    }
}<|MERGE_RESOLUTION|>--- conflicted
+++ resolved
@@ -2,10 +2,7 @@
 
 use std::{fmt, ops::RangeBounds, time::SystemTime};
 
-<<<<<<< HEAD
-use crate::{manager::Registered, GroupMasterKeyBytes, ThreadMetadata};
-=======
->>>>>>> 46f6226f
+use crate::{GroupMasterKeyBytes, ThreadMetadata, manager::RegistrationData};
 use libsignal_service::{
     content::{ContentBody, Metadata},
     groups_v2::Group,
@@ -17,27 +14,23 @@
     },
     protocol::{IdentityKey, ProtocolAddress, ProtocolStore, SenderKeyStore},
     session_store::SessionStoreExt,
-    zkgroup::GroupMasterKeyBytes,
     Profile,
 };
 use log::error;
 use serde::{Deserialize, Serialize};
 
-use crate::manager::RegistrationData;
-
-<<<<<<< HEAD
-pub trait Store: ProtocolStore + SenderKeyStore + SessionStoreExt + Sync + Clone {
-    type Error: StoreError;
-
-    type ContactsIter: Iterator<Item = Result<Contact, Self::Error>>;
-    type GroupsIter: Iterator<Item = Result<(GroupMasterKeyBytes, Group), Self::Error>>;
-    type MessagesIter: Iterator<Item = Result<Content, Self::Error>>;
-    type ThreadMetadataIter: Iterator<Item = Result<ThreadMetadata, Self::Error>>;
-=======
 /// An error trait implemented by store error types
 pub trait StoreError: std::error::Error + Sync + Send + 'static {}
->>>>>>> 46f6226f
-
+
+// pub trait Store: ProtocolStore + SenderKeyStore + SessionStoreExt + Sync + Clone {
+    // type Error: StoreError;
+// 
+    // type ContactsIter: Iterator<Item = Result<Contact, Self::Error>>;
+    // type GroupsIter: Iterator<Item = Result<(GroupMasterKeyBytes, Group), Self::Error>>;
+    // type MessagesIter: Iterator<Item = Result<Content, Self::Error>>;
+    // type ThreadMetadataIter: Iterator<Item = Result<ThreadMetadata, Self::Error>>;
+// 
+    /// State
 /// Stores the registered state of the manager
 pub trait StateStore {
     type StateStoreError: StoreError;
@@ -88,6 +81,11 @@
     ///
     /// Each items is a tuple consisting of the group master key and its corresponding data.
     type GroupsIter: Iterator<Item = Result<(GroupMasterKeyBytes, Group), Self::ContentsStoreError>>;
+
+    /// Iterator over all stored thread metadata
+    /// 
+    /// Each item is a tuple consisting of the thread and its corresponding metadata.
+    type ThreadMetadataIter: Iterator<Item = Result<ThreadMetadata, Self::ContentsStoreError>>;
 
     /// Iterator over all stored messages
     type MessagesIter: Iterator<Item = Result<Content, Self::ContentsStoreError>>;
@@ -196,7 +194,7 @@
     ) -> Result<(), Self::ContentsStoreError>;
 
     /// Save a single contact
-    fn save_contact(&mut self, contact: Contact) -> Result<(), Self::Error>;
+    fn save_contact(&mut self, contact: Contact) -> Result<(), Self::ContentsStoreError>;
 
     /// Get an iterator on all stored (synchronized) contacts
     fn contacts(&self) -> Result<Self::ContactsIter, Self::ContentsStoreError>;
@@ -243,23 +241,18 @@
         profile: Profile,
     ) -> Result<(), Self::ContentsStoreError>;
 
-    /// Retrieve a profile by [Uuid] and [ProfileKey].
-<<<<<<< HEAD
-    fn profile(&self, uuid: Uuid, key: ProfileKey) -> Result<Option<Profile>, Self::Error>;
-
     /// Retrieve ThereadMetadata for all threads.
-    fn thread_metadatas(&self) -> Result<Self::ThreadMetadataIter, Self::Error>;
+    fn thread_metadatas(&self) -> Result<Self::ThreadMetadataIter, Self::ContentsStoreError>;
 
     /// Retrieve ThereadMetadata for a single thread.
-    fn thread_metadata(&self, thread: &Thread) -> Result<Option<ThreadMetadata>, Self::Error>;
+    fn thread_metadata(&self, thread: &Thread) -> Result<Option<ThreadMetadata>, Self::ContentsStoreError>;
 
     /// Save ThereadMetadata for a single thread.
     /// This will overwrite any existing metadata for the thread.
     /// 
-    fn save_thread_metadata(&mut self, metadata: ThreadMetadata) -> Result<(), Self::Error>;
-
-
-=======
+    fn save_thread_metadata(&mut self, metadata: ThreadMetadata) -> Result<(), Self::ContentsStoreError>;
+
+
     fn profile(
         &self,
         uuid: Uuid,
@@ -284,7 +277,6 @@
     ///
     /// This can be useful when resetting an existing client.
     fn clear(&mut self) -> Result<(), <Self as StateStore>::StateStoreError>;
->>>>>>> 46f6226f
 }
 
 /// A thread specifies where a message was sent, either to or from a contact or in a group.
