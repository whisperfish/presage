mod cache;
mod errors;
<<<<<<< HEAD
mod manager;
mod serializers;
use serde::{Deserialize, Serialize};
mod store;
=======
pub mod manager;
mod serde;
pub mod store;
>>>>>>> 46f6226f

pub use libsignal_service;
/// Protobufs used in Signal protocol and service communication
pub use libsignal_service::proto;

pub use errors::Error;
pub use manager::Manager;

<<<<<<< HEAD
// TODO: open a PR in libsignal and make sure the bytes can be read from `GroupMasterKey` instead of using this type
pub type GroupMasterKeyBytes = [u8; 32];

#[derive(Deserialize, Serialize, Debug, Clone)]
pub struct ThreadMetadata {
    pub thread: Thread,
    pub last_message: Option<ThreadMetadataMessageContent>,
    pub unread_messages_count: usize,
    pub title: Option<String>,
    pub archived: bool,
    pub muted: bool,
}

#[derive(Deserialize, Serialize, Debug, Clone)]
pub struct ThreadMetadataMessageContent {
    pub sender: prelude::Uuid,
    pub timestamp: u64,
    pub message: Option<String>,

}
=======
const USER_AGENT: &str = concat!(env!("CARGO_PKG_NAME"), "-rs-", env!("CARGO_PKG_VERSION"));
>>>>>>> 46f6226f
<|MERGE_RESOLUTION|>--- conflicted
+++ resolved
@@ -1,15 +1,9 @@
 mod cache;
 mod errors;
-<<<<<<< HEAD
-mod manager;
 mod serializers;
 use serde::{Deserialize, Serialize};
-mod store;
-=======
 pub mod manager;
-mod serde;
 pub mod store;
->>>>>>> 46f6226f
 
 pub use libsignal_service;
 /// Protobufs used in Signal protocol and service communication
@@ -17,8 +11,11 @@
 
 pub use errors::Error;
 pub use manager::Manager;
+pub use store::Thread;
+pub use crate::libsignal_service::prelude;
 
-<<<<<<< HEAD
+const USER_AGENT: &str = concat!(env!("CARGO_PKG_NAME"), "-rs-", env!("CARGO_PKG_VERSION"));
+
 // TODO: open a PR in libsignal and make sure the bytes can be read from `GroupMasterKey` instead of using this type
 pub type GroupMasterKeyBytes = [u8; 32];
 
@@ -38,7 +35,4 @@
     pub timestamp: u64,
     pub message: Option<String>,
 
-}
-=======
-const USER_AGENT: &str = concat!(env!("CARGO_PKG_NAME"), "-rs-", env!("CARGO_PKG_VERSION"));
->>>>>>> 46f6226f
+}