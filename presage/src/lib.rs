mod cache;
mod errors;
pub mod manager;
mod serde;
pub mod store;

<<<<<<< HEAD
pub use errors::Error;
pub use manager::{Confirmation, Linking, Manager, Registered, Registration, RegistrationOptions};
pub use store::{ContentTimestamp, StickerPack, Store, StoreError, Thread};

#[deprecated(note = "Please help use improve the prelude module instead")]
=======
>>>>>>> 6c49f6f9
pub use libsignal_service;
/// Protobufs used in Signal protocol and service communication
pub use libsignal_service::proto;

pub use errors::Error;
pub use manager::Manager;

const USER_AGENT: &str = concat!(env!("CARGO_PKG_NAME"), "-rs-", env!("CARGO_PKG_VERSION"));

pub type AvatarBytes = Vec<u8>;<|MERGE_RESOLUTION|>--- conflicted
+++ resolved
@@ -4,14 +4,6 @@
 mod serde;
 pub mod store;
 
-<<<<<<< HEAD
-pub use errors::Error;
-pub use manager::{Confirmation, Linking, Manager, Registered, Registration, RegistrationOptions};
-pub use store::{ContentTimestamp, StickerPack, Store, StoreError, Thread};
-
-#[deprecated(note = "Please help use improve the prelude module instead")]
-=======
->>>>>>> 6c49f6f9
 pub use libsignal_service;
 /// Protobufs used in Signal protocol and service communication
 pub use libsignal_service::proto;
