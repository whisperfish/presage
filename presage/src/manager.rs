--- conflicted
+++ resolved
@@ -1019,13 +1019,8 @@
         &mut self,
         recipient: &ServiceAddress,
         timestamp: u64,
-<<<<<<< HEAD
-    ) -> Result<(), Error> {
-        log::trace!("Resetting session for adress: {}", recipient.uuid);
-=======
     ) -> Result<(), Error<C::Error>> {
-        log::trace!("Resetting identity for adress: {}", recipient.uuid);
->>>>>>> eba1ce6c
+        log::trace!("Resetting session for address: {}", recipient.uuid);
         let message = DataMessage {
             flags: Some(DataMessageFlags::EndSession as u32),
             ..Default::default()
