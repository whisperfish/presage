--- conflicted
+++ resolved
@@ -1715,7 +1715,6 @@
     Ok(())
 }
 
-<<<<<<< HEAD
 fn save_message<C: Store>(config_store: &mut C, message: Content) -> Result<(), Error<C::Error>> {
     let thread = Thread::try_from(&message)?;
     save_message_with_thread(config_store, message, thread)
@@ -1763,8 +1762,7 @@
     save_thread_metadata(config_store, metadata.clone())?;
     Ok(metadata)
 }
-=======
->>>>>>> 6125534c
+
 #[cfg(test)]
 mod tests {
     use libsignal_service::prelude::ProfileKey;
