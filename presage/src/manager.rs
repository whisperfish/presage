--- conflicted
+++ resolved
@@ -26,15 +26,11 @@
     messagepipe::ServiceCredentials,
     models::Contact,
     prelude::{phonenumber::PhoneNumber, Content, ProfileKey, PushService, Uuid},
-<<<<<<< HEAD
     profile_name::ProfileName,
     proto::{
-        data_message::Delete, sync_message, AttachmentPointer, Envelope, GroupContextV2,
+        data_message::Delete, sync_message, AttachmentPointer, GroupContextV2,
         NullMessage, Verified,
     },
-=======
-    proto::{data_message::Delete, sync_message, AttachmentPointer, GroupContextV2, NullMessage},
->>>>>>> 1f87b0f8
     protocol::{KeyPair, PrivateKey, PublicKey, SenderCertificate},
     provisioning::{generate_registration_id, LinkingManager, SecondaryDeviceProvisioning},
     push_service::{
