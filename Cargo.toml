[workspace]
members = ["presage", "presage-cli", "presage-store-sled"]

<<<<<<< HEAD
[dependencies]
libsignal-service = { git = "https://github.com/whisperfish/libsignal-service-rs", rev = "791c521" }
libsignal-service-hyper = { git = "https://github.com/whisperfish/libsignal-service-rs", rev = "791c521" }

async-trait = "0.1"
base64 = "0.12"
bytes = "1"
chrono = "0.4.24"
fs_extra = "1.2"
futures = "0.3"
hex = "0.4.2"
log = "0.4.8"
prost = "0.10"
rand = "0.7"
serde = "1.0"
serde_json = "1.0"
sha2 = "0.10"
thiserror = "1.0"
url = "2.2.2"
tokio = { version = "1.0", default-features = false, features = ["time"] }

# specific to store impl
libsodium-sys = { version = "0.2.7", optional = true }
matrix-sdk-store-encryption = { version = "0.2.0", optional = true }
secrets = { version = "1.2.0", features = ["use-libsodium-sys"], optional = true }
sled = { version = "0.34", optional = true }
parking_lot = "0.11.2"

[build-dependencies]
prost-build = "0.10"

[dev-dependencies]
# for tests
quickcheck = "1.0.3"
quickcheck_async = "0.1"

# for examples
anyhow = "1.0"
chrono = { version = "0.4", default-features = false, features = ["serde", "clock"] }
clap = { version = "3.0", features = ["derive"] }
directories = "3.0"
env_logger = "0.7"
futures = "0.3"
hex = "0.4"
log = "0.4"
mime_guess = "2.0"
rand = "0.7"
serde_json = "1.0"
tempfile = "3.3"
tokio = { version = "1.0", features = ["macros", "rt-multi-thread", "io-std", "io-util"] }
qr2term = { version = "0.2.2" }
notify-rust = "4.6.0"

[features]
default = ["sled-store"]
quirks = []
sled-store = ["sled", "matrix-sdk-store-encryption"]
=======
[patch.crates-io]
"curve25519-dalek" = { git = 'https://github.com/signalapp/curve25519-dalek', branch = 'lizard2' }
>>>>>>> 066e5829

# [patch."https://github.com/whisperfish/libsignal-service-rs.git"]
# libsignal-service = { path = "../libsignal-service-rs/libsignal-service" }
# libsignal-service-hyper = { path = "../libsignal-service-rs/libsignal-service-hyper" }<|MERGE_RESOLUTION|>--- conflicted
+++ resolved
@@ -1,68 +1,8 @@
 [workspace]
 members = ["presage", "presage-cli", "presage-store-sled"]
 
-<<<<<<< HEAD
-[dependencies]
-libsignal-service = { git = "https://github.com/whisperfish/libsignal-service-rs", rev = "791c521" }
-libsignal-service-hyper = { git = "https://github.com/whisperfish/libsignal-service-rs", rev = "791c521" }
-
-async-trait = "0.1"
-base64 = "0.12"
-bytes = "1"
-chrono = "0.4.24"
-fs_extra = "1.2"
-futures = "0.3"
-hex = "0.4.2"
-log = "0.4.8"
-prost = "0.10"
-rand = "0.7"
-serde = "1.0"
-serde_json = "1.0"
-sha2 = "0.10"
-thiserror = "1.0"
-url = "2.2.2"
-tokio = { version = "1.0", default-features = false, features = ["time"] }
-
-# specific to store impl
-libsodium-sys = { version = "0.2.7", optional = true }
-matrix-sdk-store-encryption = { version = "0.2.0", optional = true }
-secrets = { version = "1.2.0", features = ["use-libsodium-sys"], optional = true }
-sled = { version = "0.34", optional = true }
-parking_lot = "0.11.2"
-
-[build-dependencies]
-prost-build = "0.10"
-
-[dev-dependencies]
-# for tests
-quickcheck = "1.0.3"
-quickcheck_async = "0.1"
-
-# for examples
-anyhow = "1.0"
-chrono = { version = "0.4", default-features = false, features = ["serde", "clock"] }
-clap = { version = "3.0", features = ["derive"] }
-directories = "3.0"
-env_logger = "0.7"
-futures = "0.3"
-hex = "0.4"
-log = "0.4"
-mime_guess = "2.0"
-rand = "0.7"
-serde_json = "1.0"
-tempfile = "3.3"
-tokio = { version = "1.0", features = ["macros", "rt-multi-thread", "io-std", "io-util"] }
-qr2term = { version = "0.2.2" }
-notify-rust = "4.6.0"
-
-[features]
-default = ["sled-store"]
-quirks = []
-sled-store = ["sled", "matrix-sdk-store-encryption"]
-=======
 [patch.crates-io]
 "curve25519-dalek" = { git = 'https://github.com/signalapp/curve25519-dalek', branch = 'lizard2' }
->>>>>>> 066e5829
 
 # [patch."https://github.com/whisperfish/libsignal-service-rs.git"]
 # libsignal-service = { path = "../libsignal-service-rs/libsignal-service" }
