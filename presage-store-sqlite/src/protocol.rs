--- conflicted
+++ resolved
@@ -293,9 +293,6 @@
     }
 
     async fn signed_prekey_id(&self) -> Result<Option<SignedPreKeyId>, SignalProtocolError> {
-<<<<<<< HEAD
-        todo!()
-=======
         query_scalar!(
             "SELECT MAX(id) AS 'id: u32' FROM signed_pre_keys WHERE identity = ?",
             self.identity
@@ -304,15 +301,11 @@
         .await
         .into_protocol_error()
         .map(|id| id.map(From::from))
->>>>>>> 123c1f92
     }
 
     async fn last_resort_kyber_prekey_id(
         &self,
     ) -> Result<Option<KyberPreKeyId>, SignalProtocolError> {
-<<<<<<< HEAD
-        todo!()
-=======
         query_scalar!(
             "SELECT MAX(id) AS 'id: u32' FROM kyber_pre_keys
             WHERE identity = ? AND is_last_resort = TRUE",
@@ -322,7 +315,6 @@
         .await
         .into_protocol_error()
         .map(|id| id.map(From::from))
->>>>>>> 123c1f92
     }
 }
 
